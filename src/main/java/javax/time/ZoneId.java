--- conflicted
+++ resolved
@@ -31,13 +31,10 @@
  */
 package javax.time;
 
-<<<<<<< HEAD
-=======
 import java.io.DataInput;
 import java.io.DataOutput;
 import java.io.IOException;
 import java.io.Serializable;
->>>>>>> 0869574d
 import java.util.Collections;
 import java.util.HashMap;
 import java.util.Locale;
@@ -519,8 +516,6 @@
         return getId();
     }
 
-<<<<<<< HEAD
-=======
     //-----------------------------------------------------------------------
     void writeExternal(DataOutput out) throws IOException {
         out.writeUTF(getId());
@@ -531,211 +526,8 @@
         return ZoneId.ofUnchecked(id);
     }
 
-    //-----------------------------------------------------------------------
-    /**
-     * ID based time-zone.
-     * This can refer to an ID that does not have available rules.
-     */
-    static final class RulesZone extends ZoneId {
-        /** A serialization identifier for this class. */
-        private static final long serialVersionUID = 8386373296231747096L;
-        /** The time-zone group ID, not null. */
-        private final String groupId;
-        /** The time-zone region ID, not null. */
-        private final String regionId;
-        /** The time-zone group provider, null if zone ID is unchecked. */
-        private final transient ZoneRulesProvider provider;
-
-        /**
-         * Constructor.
-         *
-         * @param groupId  the time-zone rules group ID, not null
-         * @param regionId  the time-zone region ID, not null
-         * @param provider  the provider, null if zone is unchecked
-         */
-        RulesZone(String groupId, String regionId, ZoneRulesProvider provider) {
-            this.groupId = groupId;
-            this.regionId = regionId;
-            this.provider = provider;
-        }
-
-        private Object writeReplace() {
-            return new Ser(Ser.ZONE_ID_TYPE, this);
-        }
-
-        //-----------------------------------------------------------------------
-        @Override
-        public String getId() {
-            if (groupId.equals(GROUP_TZDB)) {
-                return regionId;
-            }
-            return groupId + ':' + regionId;
-        }
-
-        @Override
-        public String getGroupId() {
-            return groupId;
-        }
-
-        @Override
-        public String getRegionId() {
-            return regionId;
-        }
-
-        @Override
-        public boolean isValid() {
-            return getProvider().isValid(regionId, null);
-        }
-
-        @Override
-        public ZoneRules getRules() {
-            return getProvider().getRules(regionId, null);
-        }
-
-        private ZoneRulesProvider getProvider() {
-            // additional query for group provider when null allows for possibility
-            // that the provider was added after the ZoneId was created
-            return (provider != null ? provider : ZoneRulesProvider.getProvider(groupId));
-        }
-    }
-
-    //-----------------------------------------------------------------------
-    /**
-     * Fixed time-zone.
-     */
-    static final class FixedZone extends ZoneId implements ZoneRules {
-        /** A serialization identifier for this class. */
-        private static final long serialVersionUID = -8733721350312276297L;
-        /** The zone ID. */
-        private final String id;
-        /** The offset. */
-        private final transient ZoneOffset offset;
-
-        /**
-         * Constructor.
-         *
-         * @param offset  the offset, not null
-         */
-        FixedZone(ZoneOffset offset) {
-            this.id = GROUP_UTC_COLON + offset.getId();
-            this.offset = offset;
-        }
-
-        private Object writeReplace() {
-            return new Ser(Ser.ZONE_ID_TYPE, this);
-        }
-
-        //-----------------------------------------------------------------------
-        @Override
-        public String getId() {
-            return id;
-        }
-
-        @Override
-        public String getGroupId() {
-            return GROUP_UTC;
-        }
-
-        @Override
-        public String getRegionId() {
-            return id.substring(4);
-        }
-
-        @Override
-        public boolean isValid() {
-            return true;
-        }
-
-        @Override
-        public ZoneRules getRules() {
-            return this;
-        }
-
-        //-------------------------------------------------------------------------
-        @Override
-        public boolean isFixedOffset() {
-            return true;
-        }
-
-        @Override
-        public ZoneOffset getOffset(Instant instant) {
-            return offset;
-        }
-
-        @Override
-        public ZoneOffset getOffset(LocalDateTime localDateTime) {
-            return offset;
-        }
-
-        @Override
-        public List<ZoneOffset> getValidOffsets(LocalDateTime localDateTime) {
-            return Collections.singletonList(offset);
-        }
-
-        @Override
-        public ZoneOffsetTransition getTransition(LocalDateTime localDateTime) {
-            return null;
-        }
-
-        @Override
-        public boolean isValidOffset(LocalDateTime dateTime, ZoneOffset offset) {
-            return this.offset.equals(offset);
-        }
-
-        //-------------------------------------------------------------------------
-        @Override
-        public ZoneOffset getStandardOffset(Instant instant) {
-            return offset;
-        }
-
-        @Override
-        public Duration getDaylightSavings(Instant instant) {
-            return Duration.ZERO;
-        }
-
-        @Override
-        public boolean isDaylightSavings(Instant instant) {
-            return false;
-        }
-
-        //-------------------------------------------------------------------------
-        @Override
-        public ZoneOffsetTransition nextTransition(Instant instant) {
-            return null;
-        }
-
-        @Override
-        public ZoneOffsetTransition previousTransition(Instant instant) {
-            return null;
-        }
-
-        @Override
-        public List<ZoneOffsetTransition> getTransitions() {
-            return Collections.emptyList();
-        }
-
-        @Override
-        public List<ZoneOffsetTransitionRule> getTransitionRules() {
-            return Collections.emptyList();
-        }
-
-        //-----------------------------------------------------------------------
-        @Override
-        public boolean equals(Object obj) {
-            if (this == obj) {
-               return true;
-            }
-            if (obj instanceof FixedZone) {
-                return offset.equals(((FixedZone) obj).offset);
-            }
-            return false;
-        }
-
-        @Override
-        public int hashCode() {
-            return offset.hashCode() + 1;
-        }
-    }
-
->>>>>>> 0869574d
+    private Object writeReplace() {
+        return new Ser(Ser.ZONE_ID_TYPE, this);
+    }
+
 }