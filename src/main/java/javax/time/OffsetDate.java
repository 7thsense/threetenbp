--- conflicted
+++ resolved
@@ -795,108 +795,8 @@
      * @param time  the time to combine with, not null
      * @return the zoned date-time formed from this date and the specified time, not null
      */
-<<<<<<< HEAD
     public ZonedDateTime atTime(LocalTime time) {
         return date.atTime(time).atZone(offset);
-=======
-    public OffsetDateTime atTime(OffsetTime time) {
-        return date.atTime(time.withOffsetSameInstant(offset));
-    }
-
-    /**
-     * Returns an offset date-time formed from this date at the specified time.
-     * <p>
-     * This merges the two objects - {@code this} and the specified time -
-     * to form an instance of {@code OffsetDateTime}.
-     * <p>
-     * This instance is immutable and unaffected by this method call.
-     *
-     * @param time  the time to use, not null
-     * @return the offset date-time formed from this date and the specified time, not null
-     */
-    public OffsetDateTime atTime(LocalTime time) {
-        return OffsetDateTime.of(date, time, offset);
-    }
-
-    /**
-     * Returns an offset date-time formed from this date at the specified time.
-     * <p>
-     * This merges the three values - {@code this} and the specified time -
-     * to form an instance of {@code OffsetDateTime}.
-     * <p>
-     * This instance is immutable and unaffected by this method call.
-     *
-     * @param hour  the hour-of-day to use, from 0 to 23
-     * @param minute  the minute-of-hour to use, from 0 to 59
-     * @return the offset date-time formed from this date and the specified time, not null
-     * @throws DateTimeException if the value of any field is out of range
-     */
-    public OffsetDateTime atTime(int hour, int minute) {
-        return atTime(LocalTime.of(hour, minute));
-    }
-
-    /**
-     * Returns an offset date-time formed from this date at the specified time.
-     * <p>
-     * This merges the four values - {@code this} and the specified time -
-     * to form an instance of {@code OffsetDateTime}.
-     * <p>
-     * This instance is immutable and unaffected by this method call.
-     *
-     * @param hour  the hour-of-day to use, from 0 to 23
-     * @param minute  the minute-of-hour to use, from 0 to 59
-     * @param second  the second-of-minute to represent, from 0 to 59
-     * @return the offset date-time formed from this date and the specified time, not null
-     * @throws DateTimeException if the value of any field is out of range
-     */
-    public OffsetDateTime atTime(int hour, int minute, int second) {
-        return atTime(LocalTime.of(hour, minute, second));
-    }
-
-    /**
-     * Returns an offset date-time formed from this date at the specified time.
-     * <p>
-     * This merges the five values - {@code this} and the specified time -
-     * to form an instance of {@code OffsetDateTime}.
-     * <p>
-     * This instance is immutable and unaffected by this method call.
-     *
-     * @param hour  the hour-of-day to use, from 0 to 23
-     * @param minute  the minute-of-hour to use, from 0 to 59
-     * @param second  the second-of-minute to represent, from 0 to 59
-     * @param nanoOfSecond  the nano-of-second to represent, from 0 to 999,999,999
-     * @return the offset date-time formed from this date and the specified time, not null
-     * @throws DateTimeException if the value of any field is out of range
-     */
-    public OffsetDateTime atTime(int hour, int minute, int second, int nanoOfSecond) {
-        return atTime(LocalTime.of(hour, minute, second, nanoOfSecond));
-    }
-
-    /**
-     * Returns a zoned date-time from this date at the earliest valid time according
-     * to the rules in the time-zone ignoring the current offset.
-     * <p>
-     * Time-zone rules, such as daylight savings, mean that not every time on the
-     * local time-line exists. If the local date is in a gap or overlap according to
-     * the rules then a resolver is used to determine the resultant local time and offset.
-     * This method uses the {@link ZoneResolvers#postGapPreOverlap() post-gap pre-overlap} resolver.
-     * This selects the date-time immediately after a gap and the earlier offset in overlaps.
-     * This combination chooses the earliest valid local time on the date, typically midnight.
-     * <p>
-     * To convert to a specific time in a given time-zone call {@link #atTime(LocalTime)}
-     * followed by {@link OffsetDateTime#atZoneSimilarLocal(ZoneId)}.
-     * <p>
-     * The offset from this date is ignored during the conversion.
-     * This ensures that the resultant date-time has the same date as this.
-     * <p>
-     * This instance is immutable and unaffected by this method call.
-     *
-     * @param zone  the time-zone to use, not null
-     * @return the zoned date-time formed from this date and the earliest valid time for the zone, not null
-     */
-    public ZonedDateTime atStartOfDay(ZoneId zone) {
-        return ZonedDateTime.of(date, LocalTime.MIDNIGHT, zone, ZoneResolvers.postGapPreOverlap());
->>>>>>> 8915e38a
     }
 
     //-----------------------------------------------------------------------
