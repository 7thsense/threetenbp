/*
 * Copyright (c) 2011-2012, Stephen Colebourne & Michael Nascimento Santos
 *
 * All rights reserved.
 *
 * Redistribution and use in source and binary forms, with or without
 * modification, are permitted provided that the following conditions are met:
 *
 *  * Redistributions of source code must retain the above copyright notice,
 *    this list of conditions and the following disclaimer.
 *
 *  * Redistributions in binary form must reproduce the above copyright notice,
 *    this list of conditions and the following disclaimer in the documentation
 *    and/or other materials provided with the distribution.
 *
 *  * Neither the name of JSR-310 nor the names of its contributors
 *    may be used to endorse or promote products derived from this software
 *    without specific prior written permission.
 *
 * THIS SOFTWARE IS PROVIDED BY THE COPYRIGHT HOLDERS AND CONTRIBUTORS
 * "AS IS" AND ANY EXPRESS OR IMPLIED WARRANTIES, INCLUDING, BUT NOT
 * LIMITED TO, THE IMPLIED WARRANTIES OF MERCHANTABILITY AND FITNESS FOR
 * A PARTICULAR PURPOSE ARE DISCLAIMED. IN NO EVENT SHALL THE COPYRIGHT OWNER OR
 * CONTRIBUTORS BE LIABLE FOR ANY DIRECT, INDIRECT, INCIDENTAL, SPECIAL,
 * EXEMPLARY, OR CONSEQUENTIAL DAMAGES (INCLUDING, BUT NOT LIMITED TO,
 * PROCUREMENT OF SUBSTITUTE GOODS OR SERVICES; LOSS OF USE, DATA, OR
 * PROFITS; OR BUSINESS INTERRUPTION) HOWEVER CAUSED AND ON ANY THEORY OF
 * LIABILITY, WHETHER IN CONTRACT, STRICT LIABILITY, OR TORT (INCLUDING
 * NEGLIGENCE OR OTHERWISE) ARISING IN ANY WAY OUT OF THE USE OF THIS
 * SOFTWARE, EVEN IF ADVISED OF THE POSSIBILITY OF SUCH DAMAGE.
 */
package javax.time.format;

import java.util.Locale;
import java.util.Objects;

import javax.time.DateTimeException;
import javax.time.ZoneId;
import javax.time.calendrical.DateTimeAccessor;
import javax.time.calendrical.DateTimeAccessor.Query;
import javax.time.calendrical.DateTimeField;
import javax.time.chrono.Chrono;

/**
 * Context object used during date and time printing.
 * <p>
 * This class provides a single wrapper to items used in the print.
 *
 * <h4>Implementation notes</h4>
 * This class is a mutable context intended for use from a single thread.
 * Usage of the class is thread-safe within standard printing as the framework creates
 * a new instance of the class for each print and printing is single-threaded.
 */
final class DateTimePrintContext {

    /**
     * The date-time being output.
     */
    private DateTimeAccessor dateTime;
    /**
     * The locale, not null.
     */
    private Locale locale;
    /**
     * The date time format symbols, not null.
     */
    private DateTimeFormatSymbols symbols;
    /**
     * Whether the current formatter is optional.
     */
    private int optional;

    /**
     * Creates a new instance of the context.
     * <p>
     * This should normally only be created by the printer.
     *
     * @param dateTime  the date-time being output, not null
     * @param locale  the locale to use, not null
     * @param symbols  the symbols to use during parsing, not null
     */
    DateTimePrintContext(DateTimeAccessor dateTime, Locale locale, DateTimeFormatSymbols symbols) {
        super();
        setDateTime(dateTime);
        setLocale(locale);
        setSymbols(symbols);
    }

    //-----------------------------------------------------------------------
    /**
     * Gets the date-time being output.
     *
     * @return the date-time, not null
     */
    DateTimeAccessor getDateTime() {
        return dateTime;
    }

    /**
     * Sets the date-time being output.
     *
     * @param dateTime  the date-time object, not null
     */
    void setDateTime(DateTimeAccessor dateTime) {
        Objects.requireNonNull(dateTime, "dateTime");
        this.dateTime = dateTime;
    }

    //-----------------------------------------------------------------------
    /**
     * Gets the locale.
     * <p>
     * This locale is used to control localization in the print output except
     * where localization is controlled by the symbols.
     *
     * @return the locale, not null
     */
    Locale getLocale() {
        return locale;
    }

    /**
     * Sets the locale.
     * <p>
     * This locale is used to control localization in the print output except
     * where localization is controlled by the symbols.
     *
     * @param locale  the locale, not null
     */
<<<<<<< HEAD
    void setLocale(Locale locale) {
        Objects.requireNonNull(locale, "Locale");
=======
    public void setLocale(Locale locale) {
        Objects.requireNonNull(locale, "locale");
>>>>>>> a3d2a75b
        this.locale = locale;
    }

    //-----------------------------------------------------------------------
    /**
     * Gets the formatting symbols.
     * <p>
     * The symbols control the localization of numeric output.
     *
     * @return the formatting symbols, not null
     */
    DateTimeFormatSymbols getSymbols() {
        return symbols;
    }

    /**
     * Sets the formatting symbols.
     * <p>
     * The symbols control the localization of numeric output.
     *
     * @param symbols  the formatting symbols, not null
     */
<<<<<<< HEAD
    void setSymbols(DateTimeFormatSymbols symbols) {
        Objects.requireNonNull(symbols, "DateTimeFormatSymbols");
=======
    public void setSymbols(DateTimeFormatSymbols symbols) {
        Objects.requireNonNull(symbols, "symbols");
>>>>>>> a3d2a75b
        this.symbols = symbols;
    }

    //-----------------------------------------------------------------------
    /**
     * Starts the printing of an optional segment of the input.
     */
    void startOptional() {
        this.optional++;
    }

    /**
     * Ends the printing of an optional segment of the input.
     */
    void endOptional() {
        this.optional--;
    }

    /**
     * Gets the zone.
     *
     * @return the zone, null if not found and optional is true
     * @throws DateTimeException if the type is not available and the section is not optional
     */
    ZoneId getZoneId() {
        ZoneId result = dateTime.query(Query.ZONE_ID);
        if (result == null && optional == 0) {
            throw new DateTimeException("Unable to extract ZoneId: " + dateTime.getClass());
        }
        return result;
    }

    /**
     * Gets the chronology.
     *
     * @return the chronology, null if not found and optional is true
     * @throws DateTimeException if the type is not available and the section is not optional
     */
    Chrono<?> getChrono() {
        Chrono<?> result = dateTime.query(Query.CHRONO);
        if (result == null && optional == 0) {
            throw new DateTimeException("Unable to extract ZoneId: " + dateTime.getClass());
        }
        return result;
    }

    /**
     * Gets the value of the specified field.
     * <p>
     * This will return the value for the specified field.
     *
     * @param field  the field to find, not null
     * @return the value, null if not found and optional is true
     * @throws DateTimeException if the field is not available and the section is not optional
     */
    Long getValue(DateTimeField field) {
        try {
            return dateTime.getLong(field);
        } catch (DateTimeException ex) {
            if (optional > 0) {
                return null;
            }
            throw ex;
        }
    }

    //-----------------------------------------------------------------------
    /**
     * Returns a string version of the context for debugging.
     *
     * @return a string representation of the context, not null
     */
    @Override
    public String toString() {
        return dateTime.toString();
    }

}<|MERGE_RESOLUTION|>--- conflicted
+++ resolved
@@ -127,13 +127,8 @@
      *
      * @param locale  the locale, not null
      */
-<<<<<<< HEAD
     void setLocale(Locale locale) {
-        Objects.requireNonNull(locale, "Locale");
-=======
-    public void setLocale(Locale locale) {
         Objects.requireNonNull(locale, "locale");
->>>>>>> a3d2a75b
         this.locale = locale;
     }
 
@@ -156,13 +151,8 @@
      *
      * @param symbols  the formatting symbols, not null
      */
-<<<<<<< HEAD
     void setSymbols(DateTimeFormatSymbols symbols) {
-        Objects.requireNonNull(symbols, "DateTimeFormatSymbols");
-=======
-    public void setSymbols(DateTimeFormatSymbols symbols) {
         Objects.requireNonNull(symbols, "symbols");
->>>>>>> a3d2a75b
         this.symbols = symbols;
     }
 
