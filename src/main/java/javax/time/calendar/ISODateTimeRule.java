--- conflicted
+++ resolved
@@ -1,1186 +1,1181 @@
-/*
- * Copyright (c) 2011 Stephen Colebourne & Michael Nascimento Santos
- *
- * All rights reserved.
- *
- * Redistribution and use in source and binary forms, with or without
- * modification, are permitted provided that the following conditions are met:
- *
- *  * Redistributions of source code must retain the above copyright notice,
- *    this list of conditions and the following disclaimer.
- *
- *  * Redistributions in binary form must reproduce the above copyright notice,
- *    this list of conditions and the following disclaimer in the documentation
- *    and/or other materials provided with the distribution.
- *
- *  * Neither the name of JSR-310 nor the names of its contributors
- *    may be used to endorse or promote products derived from this software
- *    without specific prior written permission.
- *
- * THIS SOFTWARE IS PROVIDED BY THE COPYRIGHT HOLDERS AND CONTRIBUTORS
- * "AS IS" AND ANY EXPRESS OR IMPLIED WARRANTIES, INCLUDING, BUT NOT
- * LIMITED TO, THE IMPLIED WARRANTIES OF MERCHANTABILITY AND FITNESS FOR
- * A PARTICULAR PURPOSE ARE DISCLAIMED. IN NO EVENT SHALL THE COPYRIGHT OWNER OR
- * CONTRIBUTORS BE LIABLE FOR ANY DIRECT, INDIRECT, INCIDENTAL, SPECIAL,
- * EXEMPLARY, OR CONSEQUENTIAL DAMAGES (INCLUDING, BUT NOT LIMITED TO,
- * PROCUREMENT OF SUBSTITUTE GOODS OR SERVICES; LOSS OF USE, DATA, OR
- * PROFITS; OR BUSINESS INTERRUPTION) HOWEVER CAUSED AND ON ANY THEORY OF
- * LIABILITY, WHETHER IN CONTRACT, STRICT LIABILITY, OR TORT (INCLUDING
- * NEGLIGENCE OR OTHERWISE) ARISING IN ANY WAY OUT OF THE USE OF THIS
- * SOFTWARE, EVEN IF ADVISED OF THE POSSIBILITY OF SUCH DAMAGE.
- */
-package javax.time.calendar;
-
-import static javax.time.calendar.ISOChronology.NANOS_PER_HOUR;
-import static javax.time.calendar.ISOChronology.NANOS_PER_MINUTE;
-import static javax.time.calendar.ISOChronology.NANOS_PER_SECOND;
-import static javax.time.calendar.ISOChronology.SECONDS_PER_DAY;
-import static javax.time.calendar.ISOPeriodUnit.DAYS;
-import static javax.time.calendar.ISOPeriodUnit.HOURS;
-import static javax.time.calendar.ISOPeriodUnit.MILLIS;
-import static javax.time.calendar.ISOPeriodUnit.MINUTES;
-import static javax.time.calendar.ISOPeriodUnit.MONTHS;
-import static javax.time.calendar.ISOPeriodUnit.NANOS;
-import static javax.time.calendar.ISOPeriodUnit.QUARTERS;
-import static javax.time.calendar.ISOPeriodUnit.SECONDS;
-import static javax.time.calendar.ISOPeriodUnit.WEEKS;
-import static javax.time.calendar.ISOPeriodUnit.WEEK_BASED_YEARS;
-import static javax.time.calendar.ISOPeriodUnit.YEARS;
-import static javax.time.calendar.ISOPeriodUnit._12_HOURS;
-
-import java.io.Serializable;
-
-import javax.time.MathUtils;
-
-/**
- * The rules of date and time used by the ISO calendar system, such as 'HourOfDay' or 'MonthOfYear'.
- * <p>
- * {@code ISODateTimeRule} consists of immutable definitions of the rules of the ISO calendar system.
- * This is the <i>de facto</i> world calendar and the most important set of rules in the time framework.
- * <p>
- * The ISO calendar system follows the rules of the Gregorian calendar for all time.
- * Thus, dates in the past, particularly before 1583, may not correspond to historical documents.
- * <p>
- * Rules contain complex logic to allow them to be derived and combined to form other rules.
- * For example, the value for 'AmPmOfDay' can be derived from 'HourOfDay'.
- * <p>
- * Other calendar systems should use these rules wherever possible to define their own rules.
- * For example, the definition of 'DayOfWeek' is usually the same in other calendar systems.
- * <p>
- * This class is final, immutable and thread-safe.
- *
- * @author Stephen Colebourne
- */
-public final class ISODateTimeRule extends DateTimeRule implements Serializable {
-
-    /**
-     * Serialization version.
-     */
-    private static final long serialVersionUID = 1L;
-    /**
-     * Constant for the minimum week-based-year.
-     */
-    private static final int MIN_WEEK_BASED_YEAR = Year.MIN_YEAR;  // TODO check value
-    /**
-     * Constant for the maximum week-based-year.
-     */
-    private static final int MAX_WEEK_BASED_YEAR = Year.MAX_YEAR;  // TODO check value
-    /**
-     * Constant for the day-of-month length of 28.
-     */
-    private static final DateTimeRuleRange RANGE_1_28 = DateTimeRuleRange.of(1, 28);
-    /**
-     * Constant for the day-of-month length of 29.
-     */
-    private static final DateTimeRuleRange RANGE_1_29 = DateTimeRuleRange.of(1, 29);
-    /**
-     * Constant for the day-of-month length of 28 or 29.
-     */
-    private static final DateTimeRuleRange RANGE_1_28_29 = DateTimeRuleRange.of(1, 28, 29);
-    /**
-     * Constant for the day-of-month length of 30.
-     */
-    private static final DateTimeRuleRange RANGE_1_30 = DateTimeRuleRange.of(1, 30);
-    /**
-     * Constant for the day-of-month length of 31.
-     */
-    private static final DateTimeRuleRange RANGE_1_31 = DateTimeRuleRange.of(1, 31);
-    /**
-     * Lookup for the range.
-     */
-    private static final DateTimeRuleRange[] RANGE = {
-        RANGE_1_31, RANGE_1_28_29, RANGE_1_31, RANGE_1_30, RANGE_1_31, RANGE_1_30,
-        RANGE_1_31, RANGE_1_31, RANGE_1_30, RANGE_1_31, RANGE_1_30, RANGE_1_31};
-
-    /**
-     * Ordinal for performance and serialization.
-     */
-    private final int ordinal;
-
-    /**
-     * Restricted constructor.
-     */
-    private ISODateTimeRule(int ordinal, 
-            String name,
-            PeriodUnit periodUnit,
-            PeriodUnit periodRange,
-            long minimumValue,
-            long maximumValue,
-            long smallestMaximum,
-            DateTimeRule baseRule) {
-        super(name, periodUnit, periodRange,
-                DateTimeRuleRange.of(minimumValue, smallestMaximum, maximumValue), baseRule);
-        this.ordinal = ordinal;  // 16 multiplier allow space for new rules
-    }
-
-    /**
-     * Deserialize singletons.
-     * 
-     * @return the resolved value, not null
-     */
-    private Object readResolve() {
-        return RULE_CACHE[ordinal / 16];
-    }
-
-    //-----------------------------------------------------------------------
-    @Override
-    public DateTimeRuleRange getValueRange(Calendrical calendrical) {
-        ISOChronology.checkNotNull(calendrical, "Calendrical must not be null");
-        switch (ordinal) {
-            case DAY_OF_MONTH_ORDINAL: {
-                DateTimeField moyVal = calendrical.get(MONTH_OF_YEAR);
-                if (moyVal != null) {
-                    int moy = moyVal.getValidIntValue();
-                    if (moy == 2) {
-                        DateTimeField yearVal = calendrical.get(YEAR);
-                        if (yearVal != null) {
-                            return (Year.isLeap(yearVal.getValue()) ? RANGE_1_29 : RANGE_1_28);
-                        }
-                    }
-                    return RANGE[moy - 1];
-                }
-                DateTimeField qoyVal = calendrical.get(QUARTER_OF_YEAR);
-                if (qoyVal != null) {
-                    if (qoyVal.getValue() == 1) {
-                        DateTimeField yearVal = calendrical.get(YEAR);
-                        int min = (yearVal != null && Year.isLeap(yearVal.getValue()) ? 29 : 28);
-                        return DateTimeRuleRange.of(1, min, 31);
-                    }
-                    return DateTimeRuleRange.of(1, 30, 31);
-                }
-                break;
-            }
-            case DAY_OF_YEAR_ORDINAL: {
-                DateTimeField yearVal = calendrical.get(YEAR);
-                if (yearVal != null) {
-                    int len = Year.isLeap(yearVal.getValidIntValue()) ? 366 : 365;
-                    return DateTimeRuleRange.of(1, len);
-                }
-                break;
-            }
-            case ALIGNED_WEEK_OF_MONTH_ORDINAL: {
-                if (calendrical.get(MONTH_OF_YEAR) != null || calendrical.get(QUARTER_OF_YEAR) != null) {
-                    DateTimeRuleRange moyRange = DAY_OF_MONTH.getValueRange(calendrical);
-                    return DateTimeRuleRange.of(1, moyRange.getSmallestMaximum() > 28 ? 5 : 4);
-                }
-                break;
-            }
-            case WEEK_OF_WEEK_BASED_YEAR_ORDINAL: {
-                // TODO: derive from WeekBasedYear
-                LocalDate date = calendrical.get(LocalDate.rule());
-                if (date != null) {
-                    date = date.withDayOfYear(1);
-                    if (date.getDayOfWeek() == DayOfWeek.THURSDAY ||
-                            (date.getDayOfWeek() == DayOfWeek.WEDNESDAY && Year.isLeap(date.getYear()))) {
-                        return DateTimeRuleRange.of(1, 53);
-                    }
-                    return DateTimeRuleRange.of(1, 52);
-                }
-                break;
-            }
-        }
-        return super.getValueRange();
-    }
-
-    //-----------------------------------------------------------------------
-//    @Override
-//    protected DateTimeRuleRange doValueRangeFromOther(DateTimeRule valueRule, long value) {
-//        switch (ordinal) {
-//            case DAY_OF_MONTH_ORDINAL: {
-//                long moy = valueRule.extract(value, MONTH_OF_YEAR);
-//                if (moy != Long.MIN_VALUE) {
-//                    if (moy == 2) {
-//                        long year = valueRule.extract(value, YEAR);
-//                        if (year != Long.MIN_VALUE) {
-//                            return (ISOChronology.isLeapYear(year) ? RANGE_1_29 : RANGE_1_28);
-//                        }
-//                    }
-//                    return RANGE[(int) (moy - 1)];
-//                }
-//                break;
-//            }
-//            case DAY_OF_YEAR_ORDINAL: {
-//                long year = valueRule.extract(value, YEAR);
-//                if (year != Long.MIN_VALUE) {
-//                    int len = ISOChronology.isLeapYear(year) ? 366 : 365;
-//                    return DateTimeRuleRange.of(1, len);
-//                }
-//                break;
-//            }
-//            case ALIGNED_WEEK_OF_MONTH_ORDINAL: {
-//                long moy = valueRule.extract(value, MONTH_OF_YEAR);
-//                if (moy != Long.MIN_VALUE) {
-//                    if (moy == 2) {
-//                        long year = valueRule.extract(value, YEAR);
-//                        if (year != Long.MIN_VALUE) {
-//                            return DateTimeRuleRange.of(1, ISOChronology.isLeapYear(year) ? 5 : 4);
-//                        }
-//                    } else {
-//                        return DateTimeRuleRange.of(1, 5);
-//                    }
-//                }
-//                break;
-//            }
-//        }
-//        return super.getValueRange();
-//    }
-
-    //-----------------------------------------------------------------------
-    // maybe for performance in ISO?
-//    @Override
-//    protected long doExtractFromTime(long nanoOfDay) {
-//        switch (ordinal) {
-//            case NANO_OF_SECOND_ORDINAL: return simpleGet(nanoOfDay, 1, NANOS_PER_SECOND);
-//            case NANO_OF_DAY_ORDINAL: return simpleGet(nanoOfDay, 1, NANOS_PER_DAY);
-//            case SECOND_OF_MINUTE_ORDINAL: return simpleGet(nanoOfDay, 1, NANOS_PER_MINUTE);
-//            case SECOND_OF_DAY_ORDINAL: return simpleGet(nanoOfDay, 1, NANOS_PER_DAY);
-//            case MINUTE_OF_HOUR_ORDINAL: return simpleGet(nanoOfDay, NANOS_PER_MINUTE, MINUTES_PER_HOUR);
-//            case MINUTE_OF_DAY_ORDINAL: return simpleGet(nanoOfDay, NANOS_PER_MINUTE, MINUTES_PER_DAY);
-//            case CLOCK_HOUR_OF_AMPM_ORDINAL: return clock(simpleGet(nanoOfDay, NANOS_PER_HOUR, 12), 12);
-//            case HOUR_OF_AMPM_ORDINAL: return simpleGet(nanoOfDay, NANOS_PER_HOUR, 12);
-//            case CLOCK_HOUR_OF_DAY_ORDINAL: return clock(simpleGet(nanoOfDay, NANOS_PER_HOUR, HOURS_PER_DAY), 24);
-//            case HOUR_OF_DAY_ORDINAL: return simpleGet(nanoOfDay, NANOS_PER_HOUR, HOURS_PER_DAY);
-//            case AMPM_OF_DAY_ORDINAL: return simpleGet(nanoOfDay, NANOS_PER_HOUR * 12, 2);
-//        }
-//        return Long.MIN_VALUE;
-//    }
-//
-//    private static long simpleGet(long nanoOfDay, long div, long mod) {
-//        return (nanoOfDay / div) % mod;
-//    }
-//
-//    private static long clock(long value, int clock) {
-//        return (value == 0 ? clock : value);
-//    }
-
-    static long packHmsn(int hod, int moh, int som, int nos) {
-        long total = hod * NANOS_PER_HOUR;
-        total += moh * NANOS_PER_MINUTE;
-        total += som * NANOS_PER_SECOND;
-        total += nos;
-        return total;
-    }
-
-    //-----------------------------------------------------------------------
-    static long epochDayFromPackedDate(long pemd) {
-        long dom0 = pemd & 31;
-        long em = (pemd >> 5);
-        long year = MathUtils.floorDiv(em, 12) + 1970;
-        long y = year;
-        long m = MathUtils.floorMod(em, 12) + 1;
-        long total = 0;
-        total += 365 * y;
-        if (y >= 0) {
-            total += (y + 3) / 4 - (y + 99) / 100 + (y + 399) / 400;
-        } else {
-            total -= y / -4 - y / -100 + y / -400;
-        }
-        total += ((367 * m - 362) / 12);
-        total += dom0;
-        if (m > 2) {
-            total--;
-            if (Year.isLeap(year) == false) {
-                total--;
-            }
-        }
-        return total - ISOChronology.DAYS_0000_TO_1970;
-    }
-
-    static long packedDateFromEpochDay(long ed) {
-        // find the march-based year
-        long zeroDay = ed + ISOChronology.DAYS_0000_TO_1970 - 60;  // adjust to 0000-03-01 so leap day is at end of four year cycle
-        long adjust = 0;
-        if (zeroDay < 0) {
-            // adjust negative years to positive for calculation
-            long adjustCycles = (zeroDay + 1) / ISOChronology.DAYS_PER_CYCLE - 1;
-            adjust = adjustCycles * 400;
-            zeroDay += -adjustCycles * ISOChronology.DAYS_PER_CYCLE;
-        }
-        long yearEst = (400 * zeroDay + 591) / ISOChronology.DAYS_PER_CYCLE;
-        long doyEst = zeroDay - (365 * yearEst + yearEst / 4 - yearEst / 100 + yearEst / 400);
-        if (doyEst < 0) {
-            // fix estimate
-            yearEst--;
-            doyEst = zeroDay - (365 * yearEst + yearEst / 4 - yearEst / 100 + yearEst / 400);
-        }
-        yearEst += adjust;  // reset any negative year
-        int marchDoy0 = (int) doyEst;
-        
-        // convert march-based values back to january-based
-        int marchMonth0 = (marchDoy0 * 5 + 2) / 153;
-        int month = (marchMonth0 + 2) % 12 + 1;
-        int dom = marchDoy0 - (marchMonth0 * 306 + 5) / 10 + 1;
-        long year = yearEst + marchMonth0 / 10;
-        
-        // pack
-        return packPemd(year, month, dom);
-    }
-
-    static long packPemd(long year, int month, int dom) {
-        return packPemd((year - 1970) * 12 + (month - 1), dom);
-    }
-
-    static long packPemd(long em, long dom) {
-        return (em << 5) + (dom - 1);
-    }
-
-    //-------------------------------------------------------------------------
-    @Override
-    protected boolean isDate() {
-        return (ordinal == EPOCH_DAY_ORDINAL || ordinal == PACKED_EPOCH_MONTH_DAY_ORDINAL);
-    }
-
-    //-----------------------------------------------------------------------
-    @Override
-    protected long doExtractFromInstant(long localEpochDay, long nanoOfDay, long offsetSecs) {
-        switch (ordinal) {
-            case EPOCH_MILLI_ORDINAL: {
-                if (offsetSecs != Long.MIN_VALUE) {
-                    return (localEpochDay * SECONDS_PER_DAY + offsetSecs) * 1000 + (nanoOfDay / 1000000L);
-                }
-                break;
-            }
-            case EPOCH_SECOND_ORDINAL: {
-                if (offsetSecs != Long.MIN_VALUE) {
-                    return localEpochDay * SECONDS_PER_DAY + (nanoOfDay / NANOS_PER_SECOND) + offsetSecs;
-                }
-                break;
-            }
-
-        }
-        if (ordinal >= DAY_OF_WEEK_ORDINAL) {
-            return doExtractFromEpochDay(localEpochDay);
-        }
-        return super.doExtractFromValue(NANO_OF_DAY, nanoOfDay);
-    }
-
-    //-------------------------------------------------------------------------
-    @Override
-    protected long doExtractFromValue(DateTimeRule fieldRule, long fieldValue) {
-        if (PACKED_EPOCH_MONTH_DAY.equals(fieldRule)) {
-            return extractFromPackedDate(fieldValue);
-        }
-        if (EPOCH_DAY.equals(fieldRule)) {
-            return doExtractFromEpochDay(fieldValue);
-        }
-        if (isDate()) {  // needed to avoid infinite loop
-            long ed = fieldRule.convertToPeriod(fieldValue);
-            return doExtractFromEpochDay(ed);
-        }
-        return super.doExtractFromValue(fieldRule, fieldValue);
-    }
-
-    long extractFromPackedDate(long pemd) {
-        switch (ordinal) {
-            case DAY_OF_WEEK_ORDINAL: return dowFromEd(epochDayFromPackedDate(pemd));
-            case DAY_OF_MONTH_ORDINAL: return domFromPemd(pemd);
-            case DAY_OF_YEAR_ORDINAL: return doyFromPemd(pemd);
-            case EPOCH_DAY_ORDINAL: return epochDayFromPackedDate(pemd);
-            case PACKED_EPOCH_MONTH_DAY_ORDINAL: return pemd;
-            case ALIGNED_WEEK_OF_MONTH_ORDINAL: return awomFromDom(domFromPemd(pemd));
-            case ALIGNED_WEEK_OF_YEAR_ORDINAL: return awoyFromDoy(doyFromPemd(pemd));
-            case MONTH_OF_QUARTER_ORDINAL: return moqFromMoy(moyFromEm(emFromPemd(pemd)));
-            case MONTH_OF_YEAR_ORDINAL: return moyFromEm(emFromPemd(pemd));
-            case QUARTER_OF_YEAR_ORDINAL: return qoyFromMoy(moyFromEm(emFromPemd(pemd)));
-            case ZERO_EPOCH_MONTH_ORDINAL: return emFromPemd(pemd);
-            case YEAR_ORDINAL: return yFromEm(emFromPemd(pemd));
-        }
-        return Long.MIN_VALUE;
-    }
-
-    private long doExtractFromEpochDay(long ed) {
-        switch (ordinal) {
-            case DAY_OF_WEEK_ORDINAL: return dowFromEd(ed);
-            case EPOCH_DAY_ORDINAL: return ed;
-        }
-        return extractFromPackedDate(packedDateFromEpochDay(ed));
-    }
-
-    //-------------------------------------------------------------------------
-    @Override
-    protected long[] doSetIntoInstant(long newValue, long localEpochDay, long nanoOfDay, long offsetSecs, DateTimeResolver resolver) {
-        if (ordinal == EPOCH_SECOND_ORDINAL) {
-            offsetSecs = ((offsetSecs << 1) >> 1);  // converts MIN_VALUE to 0
-            long localSecs = newValue - offsetSecs;
-            localEpochDay = MathUtils.floorDiv(localSecs, SECONDS_PER_DAY);
-            nanoOfDay = MathUtils.floorMod(localSecs, SECONDS_PER_DAY) * NANOS_PER_SECOND + (nanoOfDay % NANOS_PER_SECOND);
-        } else if (ordinal == EPOCH_MILLI_ORDINAL) {
-            offsetSecs = ((offsetSecs << 1) >> 1);  // converts MIN_VALUE to 0
-            long localSecs = MathUtils.floorDiv(newValue, 1000) - offsetSecs;
-            localEpochDay = MathUtils.floorDiv(localSecs, SECONDS_PER_DAY);
-            nanoOfDay = MathUtils.floorMod(localSecs, SECONDS_PER_DAY) * NANOS_PER_SECOND +
-                            MathUtils.floorMod(newValue, 1000) * 1000000L + (nanoOfDay % 1000000L);
-        } else if (ordinal >= DAY_OF_WEEK_ORDINAL) {
-            localEpochDay = doSetIntoEpochDay(newValue, localEpochDay, resolver);
-        } else {
-            nanoOfDay = doSetIntoValue(newValue, NANO_OF_DAY, nanoOfDay, resolver);
-        }
-        return new long[] {localEpochDay, nanoOfDay, offsetSecs};
-    }
-
-    @Override
-    protected long doSetIntoValue(long newValue, DateTimeRule fieldRule, long fieldValue, DateTimeResolver resolver) {
-        if (PACKED_EPOCH_MONTH_DAY.equals(fieldRule)) {
-            return doSetIntoPackedDate(newValue, fieldValue, resolver);
-        }
-        if (fieldRule.isDate()) {
-            long ed = fieldRule.convertToPeriod(fieldValue);
-            long newEd = doSetIntoEpochDay(newValue, ed, resolver);
-            return fieldRule.convertFromPeriod(newEd);
-        }
-        return super.doSetIntoValue(newValue, fieldRule, fieldValue, resolver);
-    }
-
-    private long doSetIntoEpochDay(long newValue, long fieldEd, DateTimeResolver resolver) {
-        switch (ordinal) {
-            case DAY_OF_WEEK_ORDINAL: return fieldEd + (newValue - dowFromEd(fieldEd));
-            case EPOCH_DAY_ORDINAL: return newValue;
-            default: return epochDayFromPackedDate(doSetIntoPackedDate(newValue, packedDateFromEpochDay(fieldEd), resolver));
-        }
-    }
-
-    private long doSetIntoPackedDate(long newValue, long fieldPemd, DateTimeResolver resolver) {
-        switch (ordinal) {
-            case DAY_OF_WEEK_ORDINAL: return packedDateFromEpochDay(doSetIntoEpochDay(newValue, epochDayFromPackedDate(fieldPemd), resolver));
-            case EPOCH_DAY_ORDINAL: return packedDateFromEpochDay(newValue);
-            case PACKED_EPOCH_MONTH_DAY_ORDINAL: return resolvePemd(emFromPemd(newValue), domFromPemd(newValue), resolver);
-            case ZERO_EPOCH_MONTH_ORDINAL: return resolvePemd(newValue, domFromPemd(fieldPemd), resolver);
-        }
-        long dom = domFromPemd(fieldPemd);
-        long em = emFromPemd(fieldPemd);
-        long moy = moyFromEm(em);
-        long y = yFromEm(em);
-        switch (ordinal) {
-            case DAY_OF_MONTH_ORDINAL: return resolvePemd(y, moy, newValue, resolver);
-            case DAY_OF_YEAR_ORDINAL: {
-                boolean leap = Year.isLeap(y);
-                MonthOfYear moyObj = MonthOfYear.of((int) ((newValue - 1) / 31 + 1));  // TODO: cast
-                int monthEnd = moyObj.getMonthEndDayOfYear(leap);
-                if (newValue > monthEnd) {
-                    moyObj = moyObj.next();
-                }
-                dom = newValue - moyObj.getMonthStartDayOfYear(leap) + 1;
-                moy = moyObj.getValue();
-                return resolvePemd(y, moy, dom, resolver);
-            }
-            case ALIGNED_WEEK_OF_MONTH_ORDINAL: return resolvePemd(y, moy, dom + (newValue - awomFromDom(dom)) * 7, resolver);
-            case ALIGNED_WEEK_OF_YEAR_ORDINAL:  {
-                long diff = (newValue - awoyFromDoy(doyFromPemd(fieldPemd))) * 7;
-                return packedDateFromEpochDay(epochDayFromPackedDate(fieldPemd) + diff);  // TODO, maybe no resolve?
-            }
-            case MONTH_OF_QUARTER_ORDINAL: return resolvePemd(y, moy + (newValue - moqFromMoy(moy)), dom, resolver);
-            case MONTH_OF_YEAR_ORDINAL: return resolvePemd(y, newValue, dom, resolver);
-            case QUARTER_OF_YEAR_ORDINAL: return resolvePemd(y, moy + (newValue - qoyFromMoy(moy)) * 3, dom, resolver);
-            case YEAR_ORDINAL: return resolvePemd(newValue, moy, dom, resolver);
-        }
-        return Long.MIN_VALUE;
-    }
-
-    private long resolvePemd(long em, long dom, DateTimeResolver resolver) {
-        return resolvePemd(yFromEm(em), moyFromEm(em), dom, resolver);
-    }
-
-    private long resolvePemd(long y, long moy, long dom, DateTimeResolver resolver) {
-        YEAR.checkValidValue(y);
-        MONTH_OF_YEAR.checkValidValue(moy);
-//        int moyLen = MonthOfYear.of((int) moy).lengthInDays(ISOChronology.isLeapYear(y));
-//        if (dom < 0 || dom > moyLen) {
-//            long adjust = resolver.resolve(this, em, dom, moyLen - dom);
-//            dom += adjust;
-//            if (dom > moyLen) {
-//                long
-//            }
-//        }
-        return packPemd(y, (int) moy, (int) dom);  // TODO
-    }
-
-    //-----------------------------------------------------------------------
-    private static long dowFromEd(long ed) {
-        return MathUtils.floorMod(ed + 3, 7) + 1;
-    }
-
-    static long domFromPemd(long pemd) {
-        return (pemd & 31) + 1;
-    }
-
-    static long emFromPemd(long pemd) {
-        return (pemd >> 5);
-    }
-
-    static long doyFromPemd(long pemd) {
-        long dom = domFromPemd(pemd);
-        long em = emFromPemd(pemd);
-        long moy = moyFromEm(em);
-        long year = yFromEm(em);
-        return MonthOfYear.of((int) moy).getMonthStartDayOfYear(Year.isLeap(year)) + dom - 1;
-    }
-
-    static long moyFromEm(long em) {
-        return MathUtils.floorMod(em, 12) + 1;
-    }
-
-    static long yFromEm(long em) {
-        return MathUtils.floorDiv(em, 12) + 1970;
-    }
-
-    private static long awomFromDom(long value) {
-        return ((value - 1) / 7) + 1;
-    }
-
-    private static long awoyFromDoy(long value) {
-        return ((value - 1) / 7) + 1;
-    }
-
-    private static long qoyFromMoy(long value) {
-        return ((value - 1) / 3) + 1;
-    }
-
-    private static long moqFromMoy(long value) {
-        return ((value - 1) % 3) + 1;
-    }
- 
-    //-----------------------------------------------------------------------
-    @Override
-    protected void normalize(CalendricalEngine engine) {
-        switch (ordinal) {
-            case DAY_OF_MONTH_ORDINAL: {
-                // year-month-day
-                DateTimeField dom = engine.getField(DAY_OF_MONTH, false);
-                DateTimeField epm = engine.getField(ZERO_EPOCH_MONTH, false);
-                if (dom != null && epm != null) {
-                    int year = MathUtils.safeToInt(MathUtils.floorDiv(epm.getValue(), 12));
-                    int moy = MathUtils.floorMod(epm.getValue(), 12) + 1;
-                    LocalDate date = LocalDate.of(year, moy, 1).plusDays(MathUtils.safeDecrement(dom.getValue()));
-                    engine.setDate(date, true);
-                }
-                break;
-            }
-            case DAY_OF_YEAR_ORDINAL: {
-                // year-day
-                DateTimeField doy = engine.getField(DAY_OF_YEAR, false);
-                DateTimeField year = engine.derive(YEAR);
-                if (doy != null && year != null) {
-                    LocalDate date = LocalDate.of(year.getValidIntValue(), 1, 1).plusDays(doy.getValue()).minusDays(1);
-                    engine.setDate(date, true);
-                }
-                break;
-            }
-            case ALIGNED_WEEK_OF_MONTH_ORDINAL: {
-                // year-month-alignedWeek-day
-                DateTimeField dow = engine.getField(DAY_OF_WEEK, false);
-                DateTimeField wom = engine.getField(ALIGNED_WEEK_OF_MONTH, false);
-                DateTimeField epm = engine.getField(ZERO_EPOCH_MONTH, false);
-                if (dow != null && wom != null && epm != null) {
-                    int year = MathUtils.safeToInt(MathUtils.floorDiv(epm.getValue(), 12));
-                    int moy = MathUtils.floorMod(epm.getValue(), 12) + 1;
-                    LocalDate date = LocalDate.of(year, moy, 1).plusWeeks(MathUtils.safeDecrement(wom.getValidIntValue()));
-                    date = date.with(DateAdjusters.nextOrCurrent(DayOfWeek.of(dow.getValidIntValue())));
-                    engine.setDate(date, true);
-                }
-                break;
-            }
-            case ALIGNED_WEEK_OF_YEAR_ORDINAL: {
-                // year-alignedWeek-day
-                DateTimeField woy = engine.getField(ALIGNED_WEEK_OF_YEAR, false);
-                DateTimeField dow = engine.getField(DAY_OF_WEEK, false);
-                DateTimeField year = engine.derive(YEAR);
-                if (woy != null && dow != null && year != null) {
-                    LocalDate date = LocalDate.of(year.getValidIntValue(), 1, 1).plusWeeks(woy.getValidIntValue() - 1);
-                    date = date.with(DateAdjusters.nextOrCurrent(DayOfWeek.of(dow.getValidIntValue())));
-                    engine.setDate(date, true);
-                }
-                break;
-            }
-            case EPOCH_DAY_ORDINAL: {
-                DateTimeField epd = engine.getField(EPOCH_DAY, false);
-                if (epd != null) {
-                    engine.setDate(LocalDate.ofEpochDay(epd.getValue()), true);
-                }
-                break;
-            }
-            case NANO_OF_DAY_ORDINAL: {
-                DateTimeField nod = engine.getField(NANO_OF_DAY, false);
-                if (nod != null) {
-                    LocalTime time = LocalTime.ofNanoOfDay(nod.getValue());  // TODO: lenient overflow
-                    engine.setTime(time, true);
-                }
-                break;
-            }
-            case EPOCH_SECOND_ORDINAL: {
-                DateTimeField eps = engine.getField(EPOCH_SECOND, false);
-                DateTimeField nos = engine.getField(NANO_OF_SECOND, false);  // TODO: handle other nano fields
-                if (eps != null && nos != null) {
-                    OffsetDateTime odt = OffsetDateTime.ofEpochSecond(eps.getValue(), ZoneOffset.UTC);
-                    odt = odt.plusNanos(nos.getValue());
-                    engine.setDate(odt.toLocalDate(), true);
-                    engine.setTime(odt.toLocalTime(), true);
-                    engine.setOffset(odt.getOffset(), true);
-                }
-                break;
-            }
-        }
-    }
-
-    //-----------------------------------------------------------------------
-    @Override
-    protected DateTimeField deriveFrom(CalendricalEngine engine) {
-        return deriveFrom(engine.getDate(false), engine.getTime(false), engine.getOffset(false));
-    }
-
-    /**
-     * Derive from the major classes.
-     */
-    DateTimeField deriveFrom(LocalDate date, LocalTime time, ZoneOffset offset) {
-        if (ordinal >= DAY_OF_WEEK_ORDINAL) {
-            if (date != null) {
-                switch (ordinal) {
-                    case DAY_OF_WEEK_ORDINAL: return field(date.getDayOfWeek().getValue());
-                    case DAY_OF_MONTH_ORDINAL: return field(date.getDayOfMonth());
-                    case DAY_OF_YEAR_ORDINAL: return field(date.getDayOfYear());
-                    case EPOCH_DAY_ORDINAL: return field(date.toEpochDay());
-                    case ALIGNED_WEEK_OF_MONTH_ORDINAL: return field((date.getDayOfMonth() - 1) / 7 + 1);
-                    case WEEK_OF_WEEK_BASED_YEAR_ORDINAL: return field(getWeekOfWeekBasedYearFromDate(date));
-                    case ALIGNED_WEEK_OF_YEAR_ORDINAL: return field((date.getDayOfYear() - 1) / 7 + 1);
-                    case MONTH_OF_QUARTER_ORDINAL: return field(date.getMonthOfYear().getMonthOfQuarter());
-                    case MONTH_OF_YEAR_ORDINAL: return field(date.getMonthOfYear().getValue());
-                    case ZERO_EPOCH_MONTH_ORDINAL: return field(MathUtils.safeAdd(MathUtils.safeMultiply(date.getYear(), 12L), date.getMonthOfYear().ordinal()));
-                    case QUARTER_OF_YEAR_ORDINAL: return field(date.getMonthOfYear().getQuarterOfYear().getValue());
-                    case WEEK_BASED_YEAR_ORDINAL: return field(getWeekBasedYearFromDate(date));
-                    case YEAR_ORDINAL: return field(date.getYear());
-                }
-            }
-        } else {
-            if (time != null) {
-                switch (ordinal) {
-                    case NANO_OF_MILLI_ORDINAL: return field(time.getNanoOfSecond() % 1000000L);
-                    case NANO_OF_SECOND_ORDINAL: return field(time.getNanoOfSecond());
-                    case NANO_OF_MINUTE_ORDINAL: return field(time.toNanoOfDay() % 60L * 1000000000L);
-                    case NANO_OF_HOUR_ORDINAL: return field(time.toNanoOfDay() % 3600L * 1000000000L);
-                    case NANO_OF_DAY_ORDINAL: return field(time.toNanoOfDay());
-                    case MILLI_OF_SECOND_ORDINAL: return field(time.getNanoOfSecond() / 1000000);
-                    case MILLI_OF_MINUTE_ORDINAL: return field((time.toNanoOfDay() / 1000000L) % 60 * 1000L);
-                    case MILLI_OF_HOUR_ORDINAL: return field((time.toNanoOfDay() / 1000000L) % 3600 * 1000L);
-                    case MILLI_OF_DAY_ORDINAL: return field(time.toNanoOfDay() / 1000000L);
-                    case SECOND_OF_MINUTE_ORDINAL: return field(time.getSecondOfMinute());
-                    case SECOND_OF_HOUR_ORDINAL: return field(time.getMinuteOfHour() * 60 + time.getSecondOfMinute());
-                    case SECOND_OF_DAY_ORDINAL: return field(time.toSecondOfDay());
-                    case EPOCH_SECOND_ORDINAL: {
-                        if (date != null && offset != null) {
-                            return field(OffsetDateTime.of(date, time, offset).toEpochSecond());
-                        }
-                        break;
-                    }
-                    case MINUTE_OF_HOUR_ORDINAL: return field(time.getMinuteOfHour());
-                    case MINUTE_OF_DAY_ORDINAL: return field(time.toSecondOfDay() / 60);
-                    case CLOCK_HOUR_OF_AMPM_ORDINAL: return field(((time.getHourOfDay() + 11) % 12) + 1);
-                    case HOUR_OF_AMPM_ORDINAL: return field(time.getHourOfDay() % 12);
-                    case CLOCK_HOUR_OF_DAY_ORDINAL: return field(((time.getHourOfDay() + 23) % 24) + 1);
-                    case HOUR_OF_DAY_ORDINAL: return field(time.getHourOfDay());
-                    case AMPM_OF_DAY_ORDINAL: return field(time.getHourOfDay() / 12);
-                }
-            }
-        }
-        return null;
-    }
-
-    //-----------------------------------------------------------------------
-    /**
-     * Calculates the week-based-year.
-     *
-     * @param date  the date, not null
-     * @return the week-based-year
-     */
-    private static int getWeekBasedYearFromDate(LocalDate date) {
-        int year = date.getYear();  // use ISO year object so previous/next are checked
-        if (date.getMonthOfYear() == MonthOfYear.JANUARY) {
-            int dom = date.getDayOfMonth();
-            if (dom < 4) {
-                int dow = date.getDayOfWeek().getValue();
-                if (dow > dom + 3) {
-                    year--;
-                }
-            }
-        } else if (date.getMonthOfYear() == MonthOfYear.DECEMBER) {
-            int dom = date.getDayOfMonth();
-            if (dom > 28) {
-                int dow = date.getDayOfWeek().getValue();
-                if (dow <= dom % 7) {
-                    year++;
-                }
-            }
-        }
-        return year;
-    }
-
-    /**
-     * Calculates the week of week-based-year.
-     *
-     * @param date  the date to use, not null
-     * @return the week
-     */
-    private static int getWeekOfWeekBasedYearFromDate(LocalDate date) {
-        int wby = getWeekBasedYearFromDate(date);
-        LocalDate yearStart = LocalDate.of(wby, MonthOfYear.JANUARY, 4);
-        return MathUtils.safeToInt((date.toModifiedJulianDay() - yearStart.toModifiedJulianDay() +
-                yearStart.getDayOfWeek().getValue() - 1) / 7 + 1);
-    }
-
-    //-----------------------------------------------------------------------
-    @Override
-    public long convertToPeriod(long value) {
-        switch (ordinal) {
-            case CLOCK_HOUR_OF_AMPM_ORDINAL:
-                return (value == 12 ? 0 : value);  // this matches GregorianCalendar
-            case CLOCK_HOUR_OF_DAY_ORDINAL:
-                return (value == 24 ? 0 : value);  // this matches GregorianCalendar
-            case DAY_OF_WEEK_ORDINAL:
-            case DAY_OF_MONTH_ORDINAL:
-            case DAY_OF_YEAR_ORDINAL:
-            case ALIGNED_WEEK_OF_MONTH_ORDINAL:
-            case WEEK_OF_WEEK_BASED_YEAR_ORDINAL:
-            case ALIGNED_WEEK_OF_YEAR_ORDINAL:
-            case MONTH_OF_QUARTER_ORDINAL:
-            case MONTH_OF_YEAR_ORDINAL:
-            case QUARTER_OF_YEAR_ORDINAL:
-                return MathUtils.safeDecrement(value);
-            case PACKED_EPOCH_MONTH_DAY_ORDINAL:
-                return epochDayFromPackedDate(value);
-            default:
-                return value;
-        }
-    }
-
-    @Override
-    public long convertFromPeriod(long amount) {
-        switch (ordinal) {
-            case CLOCK_HOUR_OF_AMPM_ORDINAL:
-                return (amount == 0 ? 12 : amount);
-            case CLOCK_HOUR_OF_DAY_ORDINAL:
-                return (amount == 0 ? 24 : amount);
-            case DAY_OF_WEEK_ORDINAL:
-            case DAY_OF_MONTH_ORDINAL:
-            case DAY_OF_YEAR_ORDINAL:
-            case ALIGNED_WEEK_OF_MONTH_ORDINAL:
-            case WEEK_OF_WEEK_BASED_YEAR_ORDINAL:
-            case ALIGNED_WEEK_OF_YEAR_ORDINAL:
-            case MONTH_OF_QUARTER_ORDINAL:
-            case MONTH_OF_YEAR_ORDINAL:
-            case QUARTER_OF_YEAR_ORDINAL:
-                return MathUtils.safeIncrement(amount);
-            case PACKED_EPOCH_MONTH_DAY_ORDINAL:
-                return packedDateFromEpochDay(amount);
-            default:
-                return amount;
-        }
-    }
-
-    //-----------------------------------------------------------------------
-    @Override
-    public int compareTo(DateTimeRule other) {
-        if (other instanceof ISODateTimeRule) {
-            return ordinal - ((ISODateTimeRule) other).ordinal;
-        }
-        return super.compareTo(other);
-    }
-
-    @Override
-    public boolean equals(Object obj) {
-        if (obj instanceof ISODateTimeRule) {
-            return ordinal == ((ISODateTimeRule) obj).ordinal;
-        }
-        return false;
-    }
-
-    @Override
-    public int hashCode() {
-        return ISODateTimeRule.class.hashCode() + ordinal;
-    }
-
-    //-----------------------------------------------------------------------
-    private static final int NANO_OF_MILLI_ORDINAL =        0 * 16;
-    private static final int NANO_OF_SECOND_ORDINAL =       1 * 16;
-    private static final int NANO_OF_MINUTE_ORDINAL =       2 * 16;
-    private static final int NANO_OF_HOUR_ORDINAL =         3 * 16;
-    private static final int NANO_OF_DAY_ORDINAL =          4 * 16;
-    private static final int MILLI_OF_SECOND_ORDINAL =      5 * 16;
-    private static final int MILLI_OF_MINUTE_ORDINAL =      6 * 16;
-    private static final int MILLI_OF_HOUR_ORDINAL =        7 * 16;
-    private static final int MILLI_OF_DAY_ORDINAL =         8 * 16;
-    private static final int EPOCH_MILLI_ORDINAL =          9 * 16;
-    private static final int SECOND_OF_MINUTE_ORDINAL =     10 * 16;
-    private static final int SECOND_OF_HOUR_ORDINAL =       11 * 16;
-    private static final int SECOND_OF_DAY_ORDINAL =        12 * 16;
-    private static final int EPOCH_SECOND_ORDINAL =         13 * 16;
-    private static final int MINUTE_OF_HOUR_ORDINAL =       14 * 16;
-    private static final int MINUTE_OF_DAY_ORDINAL =        15 * 16;
-    private static final int CLOCK_HOUR_OF_AMPM_ORDINAL =   16 * 16;
-    private static final int HOUR_OF_AMPM_ORDINAL =         17 * 16;
-    private static final int CLOCK_HOUR_OF_DAY_ORDINAL =    18 * 16;
-    private static final int HOUR_OF_DAY_ORDINAL =          19 * 16;
-    private static final int AMPM_OF_DAY_ORDINAL =          20 * 16;
-    private static final int DAY_OF_WEEK_ORDINAL =          21 * 16;
-    private static final int DAY_OF_MONTH_ORDINAL =         22 * 16;
-    private static final int DAY_OF_YEAR_ORDINAL =          23 * 16;
-    private static final int EPOCH_DAY_ORDINAL =            24 * 16;
-    private static final int PACKED_EPOCH_MONTH_DAY_ORDINAL = 25 * 16;
-    private static final int ALIGNED_WEEK_OF_MONTH_ORDINAL = 26 * 16;
-    private static final int WEEK_OF_WEEK_BASED_YEAR_ORDINAL = 27 * 16;
-    private static final int ALIGNED_WEEK_OF_YEAR_ORDINAL = 28 * 16;
-    private static final int MONTH_OF_QUARTER_ORDINAL =     29 * 16;
-    private static final int MONTH_OF_YEAR_ORDINAL =        30 * 16;
-    private static final int ZERO_EPOCH_MONTH_ORDINAL =     31 * 16;
-    private static final int QUARTER_OF_YEAR_ORDINAL =      32 * 16;
-    private static final int WEEK_BASED_YEAR_ORDINAL =      33 * 16;
-    private static final int YEAR_ORDINAL =                 34 * 16;
-
-    //-----------------------------------------------------------------------
-    /**
-     * The rule for the nano-of-day field.
-     * <p>
-     * This field counts nanoseconds sequentially from the start of the day.
-     * The values run from 0 to 86,399,999,999,999.
-     */
-    public static final ISODateTimeRule NANO_OF_DAY = new ISODateTimeRule(NANO_OF_DAY_ORDINAL, "NanoOfDay", NANOS, DAYS, 0, 86399999999999L, 86399999999999L, null);
-    /**
-     * The rule for the nano-of-milli field.
-     * <p>
-     * This field counts nanoseconds sequentially from the start of the millisecond.
-     * The values run from 0 to 999,999.
-     */
-    public static final ISODateTimeRule NANO_OF_MILLI = new ISODateTimeRule(NANO_OF_MILLI_ORDINAL, "NanoOfMilli", NANOS, MILLIS, 0, 999999, 999999, NANO_OF_DAY);
-    /**
-     * The rule for the nano-of-second field.
-     * <p>
-     * This field counts nanoseconds sequentially from the start of the second.
-     * The values run from 0 to 999,999,999.
-     */
-    public static final ISODateTimeRule NANO_OF_SECOND = new ISODateTimeRule(NANO_OF_SECOND_ORDINAL, "NanoOfSecond", NANOS, SECONDS, 0, 999999999, 999999999, NANO_OF_DAY);
-    /**
-     * The rule for the nano-of-minute field.
-     * <p>
-     * This field counts nanoseconds sequentially from the start of the minute.
-     * The values run from 0 to 59,999,999,999.
-     */
-    public static final ISODateTimeRule NANO_OF_MINUTE = new ISODateTimeRule(NANO_OF_MINUTE_ORDINAL, "NanoOfMinute", NANOS, MINUTES, 0, 59999999999L, 59999999999L, NANO_OF_DAY);
-    /**
-     * The rule for the nano-of-hour field.
-     * <p>
-     * This field counts nanoseconds sequentially from the start of the hour.
-     * The values run from 0 to 3,599,999,999,999.
-     */
-    public static final ISODateTimeRule NANO_OF_HOUR = new ISODateTimeRule(NANO_OF_HOUR_ORDINAL, "NanoOfHour", NANOS, HOURS, 0, 3599999999999L, 3599999999999L, NANO_OF_DAY);
-
-    /**
-     * The rule for the milli-of-second field.
-     * <p>
-     * This field counts milliseconds sequentially from the start of the second.
-     * The values run from 0 to 999.
-     */
-    public static final ISODateTimeRule MILLI_OF_SECOND = new ISODateTimeRule(MILLI_OF_SECOND_ORDINAL, "MilliOfSecond", MILLIS, SECONDS, 0, 999, 999, NANO_OF_DAY);
-    /**
-     * The rule for the milli-of-minute field.
-     * <p>
-     * This field counts milliseconds sequentially from the start of the minute.
-     * The values run from 0 to 59,999.
-     */
-    public static final ISODateTimeRule MILLI_OF_MINUTE = new ISODateTimeRule(MILLI_OF_MINUTE_ORDINAL, "MilliOfMinute", MILLIS, MINUTES, 0, 59999, 59999, NANO_OF_DAY);
-    /**
-     * The rule for the milli-of-hour field.
-     * <p>
-     * This field counts milliseconds sequentially from the start of the hour.
-     * The values run from 0 to 3,599,999.
-     */
-    public static final ISODateTimeRule MILLI_OF_HOUR = new ISODateTimeRule(MILLI_OF_HOUR_ORDINAL, "MilliOfHour", MILLIS, HOURS, 0, 3599999, 3599999, NANO_OF_DAY);
-    /**
-     * The rule for the milli-of-day field.
-     * <p>
-     * This field counts milliseconds sequentially from the start of the day.
-     * The values run from 0 to 86,399,999.
-     */
-    public static final ISODateTimeRule MILLI_OF_DAY = new ISODateTimeRule(MILLI_OF_DAY_ORDINAL, "MilliOfDay", MILLIS, DAYS, 0, 86399999, 86399999, NANO_OF_DAY);
-    /**
-     * The rule for the epoch-milli field.
-     * <p>
-     * This field counts milliseconds sequentially from 1970-01-01Z.
-     * The values run from Long.MIN_VALUE to Long.MAX_VALUE.
-     */
-    public static final ISODateTimeRule EPOCH_MILLI = new ISODateTimeRule(EPOCH_MILLI_ORDINAL, "EpochMilli", MILLIS, null, Long.MIN_VALUE, Long.MAX_VALUE, Long.MAX_VALUE, null);
-
-    /**
-     * The rule for the second-of-minute field.
-     * <p>
-     * This field counts seconds sequentially from the start of the minute.
-     * The values run from 0 to 59.
-     */
-    public static final ISODateTimeRule SECOND_OF_MINUTE = new ISODateTimeRule(SECOND_OF_MINUTE_ORDINAL, "SecondOfMinute", SECONDS, MINUTES, 0, 59, 59, NANO_OF_DAY);
-    /**
-     * The rule for the second-of-hour field.
-     * <p>
-     * This field counts seconds sequentially from the start of the hour.
-     * The values run from 0 to 3,599.
-     */
-    public static final ISODateTimeRule SECOND_OF_HOUR = new ISODateTimeRule(SECOND_OF_HOUR_ORDINAL, "SecondOfHour", SECONDS, HOURS, 0, 3599, 3599, NANO_OF_DAY);
-    /**
-     * The rule for the second-of-day field.
-     * <p>
-     * This field counts seconds sequentially from the start of the day.
-     * The values run from 0 to 86399.
-     */
-    public static final ISODateTimeRule SECOND_OF_DAY = new ISODateTimeRule(SECOND_OF_DAY_ORDINAL, "SecondOfDay", SECONDS, DAYS, 0, 86399, 86399, NANO_OF_DAY);
-    /**
-     * The rule for the epoch-second field.
-     * <p>
-     * This field counts seconds sequentially from 1970-01-01Z.
-     * The values run from Long.MIN_VALUE to Long.MAX_VALUE.
-     */
-    public static final ISODateTimeRule EPOCH_SECOND = new ISODateTimeRule(EPOCH_SECOND_ORDINAL, "EpochSecond", SECONDS, null, Long.MIN_VALUE, Long.MAX_VALUE, Long.MAX_VALUE, null);
-
-    /**
-     * The rule for the minute-of-hour field.
-     * <p>
-     * This field counts minutes sequentially from the start of the hour.
-     * The values run from 0 to 59.
-     */
-    public static final ISODateTimeRule MINUTE_OF_HOUR = new ISODateTimeRule(MINUTE_OF_HOUR_ORDINAL, "MinuteOfHour", MINUTES, HOURS, 0, 59, 59, NANO_OF_DAY);
-    /**
-     * The rule for the minute-of-day field.
-     * <p>
-     * This field counts minutes sequentially from the start of the day.
-     * The values run from 0 to 1439.
-     */
-    public static final ISODateTimeRule MINUTE_OF_DAY = new ISODateTimeRule(MINUTE_OF_DAY_ORDINAL, "MinuteOfDay", MINUTES, DAYS, 0, 1439, 1439, NANO_OF_DAY);
-
-    /**
-     * The rule for the hour of AM/PM field from 0 to 11.
-     * <p>
-     * This field counts hours sequentially from the start of the half-day AM/PM.
-     * The values run from 0 to 11.
-     */
-    public static final ISODateTimeRule HOUR_OF_AMPM = new ISODateTimeRule(HOUR_OF_AMPM_ORDINAL, "HourOfAmPm", HOURS, _12_HOURS, 0, 11, 11, NANO_OF_DAY);
-    /**
-     * The rule for the clock hour of AM/PM field from 1 to 12.
-     * <p>
-     * This field counts hours sequentially within the half-day AM/PM as normally seen on a clock or watch.
-     * The values run from 1 to 12.
-     */
-    public static final ISODateTimeRule CLOCK_HOUR_OF_AMPM = new ISODateTimeRule(CLOCK_HOUR_OF_AMPM_ORDINAL, "ClockHourOfAmPm", HOURS, _12_HOURS, 1, 12, 12, HOUR_OF_AMPM);
-
-    /**
-     * The rule for the hour-of-day field.
-     * <p>
-     * This field counts hours sequentially from the start of the day.
-     * The values run from 0 to 23.
-     */
-    public static final ISODateTimeRule HOUR_OF_DAY = new ISODateTimeRule(HOUR_OF_DAY_ORDINAL, "HourOfDay", HOURS, DAYS, 0, 23, 23, NANO_OF_DAY);
-    /**
-     * The rule for the clock hour of AM/PM field from 1 to 24.
-     * <p>
-     * This field counts hours sequentially within the day starting from 1.
-     * The values run from 1 to 24.
-     */
-    public static final ISODateTimeRule CLOCK_HOUR_OF_DAY = new ISODateTimeRule(CLOCK_HOUR_OF_DAY_ORDINAL, "ClockHourOfDay", HOURS, DAYS, 1, 24, 24, HOUR_OF_DAY);
-    /**
-     * The rule for the AM/PM of day field.
-     * <p>
-     * This field defines the half-day AM/PM value. The hour-of-day from 0 to 11 is
-     * defined as AM, while the hours from 12 to 23 are defined as PM.
-     * AM is defined with the value 0, while PM is defined with the value 1.
-     * <p>
-     * The enum {@link AmPmOfDay} should be used wherever possible in
-     * applications when referring to the day of the week to avoid
-     * hard-coding the values.
-     */
-    public static final DateTimeRule AMPM_OF_DAY = new ISODateTimeRule(AMPM_OF_DAY_ORDINAL, "AmPmOfDay", _12_HOURS, DAYS, 0, 1, 1, NANO_OF_DAY);
-
-    /**
-     * The rule for the day-of-week field.
-     * <p>
-     * This field uses the ISO-8601 values for the day-of-week.
-     * These define Monday as value 1 to Sunday as value 7.
-     * <p>
-     * The enum {@link DayOfWeek} should be used wherever possible in
-     * applications when referring to the day of the week value to avoid
-     * needing to remember the values from 1 to 7.
-     */
-    public static final ISODateTimeRule DAY_OF_WEEK = new ISODateTimeRule(DAY_OF_WEEK_ORDINAL, "DayOfWeek", DAYS, WEEKS, 1, 7, 7, null);
-    /**
-     * The rule for the day-of-month field in the ISO chronology.
-     * <p>
-     * This field counts days sequentially from the start of the month.
-     * The first day of the month is 1 and the last is 28, 29, 30 or 31
-     * depending on the month and whether it is a leap year.
-     */
-    public static final ISODateTimeRule DAY_OF_MONTH = new ISODateTimeRule(DAY_OF_MONTH_ORDINAL, "DayOfMonth", DAYS, MONTHS, 1, 31, 28, null);
-    /**
-     * The rule for the day-of-year field in the ISO chronology.
-     * <p>
-     * This field counts days sequentially from the start of the year.
-     * The first day of the year is 1 and the last is 365, or 366 in a leap year.
-     */
-    public static final ISODateTimeRule DAY_OF_YEAR = new ISODateTimeRule(DAY_OF_YEAR_ORDINAL, "DayOfYear", DAYS, YEARS, 1, 366, 365, null);
-    /**
-     * The rule for the epoch-day field.
-     * <p>
-     * This field counts days sequentially from 1970-01-01.
-     * The values run from Long.MIN_VALUE to Long.MAX_VALUE.
-     */
-    public static final ISODateTimeRule EPOCH_DAY = new ISODateTimeRule(EPOCH_DAY_ORDINAL, "EpochDay", DAYS, null, Long.MIN_VALUE, Long.MAX_VALUE, Long.MAX_VALUE, null);
-    /**
-     * The rule for the aligned-week-of-month field in the ISO chronology.
-     * <p>
-     * This field counts weeks in groups of seven days aligned with the first
-     * day of the month. The 1st to the 7th of a month is always week 1 while the
-     * 8th to the 14th is always week 2 and so on.
-     * <p>
-     * This field can be used to create concepts such as 'the second Saturday'
-     * of a month. To achieve this, setup a {@link DateTimeFields} instance
-     * using this rule and the {@link #DAY_OF_WEEK day-of-week} rule.
-     * <p>
-     * See {@link WeekRules} for other week fields, including that defined by ISO-8601.
-     */
-    public static final ISODateTimeRule ALIGNED_WEEK_OF_MONTH = new ISODateTimeRule(ALIGNED_WEEK_OF_MONTH_ORDINAL, "AlignedWeekOfMonth", WEEKS, MONTHS, 1, 5, 4, DAY_OF_MONTH);
-    /**
-     * The rule for the week-of-week-based-year field in the ISO chronology.
-     * <p>
-     * This field counts weeks using the ISO-8601 algorithm.
-     * The first week of the year is the week which has at least 4 days in the year
-     * using a Monday to Sunday week definition. Thus it is possible for the first
-     * week to start on any day from the 29th December in the previous year to the
-     * 4th January in the new year. The year which is aligned with this field is
-     * known as the {@link #WEEK_BASED_YEAR week-based-year}.
-     */
-    public static final ISODateTimeRule WEEK_OF_WEEK_BASED_YEAR = new ISODateTimeRule(WEEK_OF_WEEK_BASED_YEAR_ORDINAL, "WeekOfWeekBasedYear", WEEKS, WEEK_BASED_YEARS, 1, 53, 52, null);
-    /**
-     * The rule for the aligned-week-of-year field in the ISO chronology.
-     * <p>
-     * This field counts weeks in groups of seven days aligned with the first of January.
-     * The 1st to the 7th of January is always week 1 while the 8th to the 14th is always
-     * week 2 and so on.
-     * <p>
-     * This field can be used to create concepts such as 'the second Saturday'
-     * of a year. To achieve this, setup a {@link DateTimeFields} instance
-     * using this rule and the {@link #DAY_OF_WEEK day-of-week} rule.
-     * <p>
-     * See {@link WeekRules} for other week fields, including that defined by ISO-8601.
-     */
-    public static final ISODateTimeRule ALIGNED_WEEK_OF_YEAR = new ISODateTimeRule(ALIGNED_WEEK_OF_YEAR_ORDINAL, "AlignedWeekOfYear", WEEKS, YEARS, 1, 53, 53, DAY_OF_YEAR);
-
-    /**
-     * The rule for the zero-epoch-month field.
-     * <p>
-     * This field counts months sequentially from 0000-01-01 in the ISO year
-     * numbering scheme, see {@link #YEAR}.
-     * The values run from Long.MIN_VALUE to Long.MAX_VALUE.
-     */
-    public static final ISODateTimeRule ZERO_EPOCH_MONTH = new ISODateTimeRule(ZERO_EPOCH_MONTH_ORDINAL, "ZeroEpochMonth", MONTHS, null, Long.MIN_VALUE, Long.MAX_VALUE, Long.MAX_VALUE, null);
-    /**
-     * The rule for the month-of-quarter field in the ISO chronology.
-     * <p>
-     * This field counts months sequentially from the start of the quarter.
-     * The first month of the quarter is 1 and the last is 3.
-     * Each quarter lasts exactly three months.
-     */
-    public static final ISODateTimeRule MONTH_OF_QUARTER = new ISODateTimeRule(MONTH_OF_QUARTER_ORDINAL, "MonthOfQuarter", MONTHS, QUARTERS, 1, 3, 3, ZERO_EPOCH_MONTH);
-    /**
-     * The rule for the month-of-year field in the ISO chronology.
-     * <p>
-     * This field counts months sequentially from the start of the year.
-     * The values follow the ISO-8601 standard and normal human interactions.
-     * These define January as value 1 to December as value 12.
-     * <p>
-     * The enum {@link MonthOfYear} should be used wherever possible in applications
-     * when referring to the day of the week to avoid hard-coding the values.
-     */
-    public static final ISODateTimeRule MONTH_OF_YEAR = new ISODateTimeRule(MONTH_OF_YEAR_ORDINAL, "MonthOfYear", MONTHS, YEARS, 1, 12, 12, ZERO_EPOCH_MONTH);
-    /**
-     * The rule for the quarter-of-year field in the ISO chronology.
-     * <p>
-     * This field counts quarters sequentially from the start of the year.
-     * The first quarter of the year is 1 and the last is 4.
-     * Each quarter lasts exactly three months.
-     */
-    public static final ISODateTimeRule QUARTER_OF_YEAR = new ISODateTimeRule(QUARTER_OF_YEAR_ORDINAL, "QuarterOfYear", QUARTERS, YEARS, 1, 4, 4, ZERO_EPOCH_MONTH);
-    /**
-     * The rule for the week-based-year field in the ISO chronology.
-     * <p>
-     * This field is the year that results from calculating weeks with the ISO-8601 algorithm.
-     * See {@link #WEEK_OF_WEEK_BASED_YEAR week-of-week-based-year} for details.
-     * <p>
-     * The week-based-year will either be 52 or 53 weeks long, depending on the
-     * result of the algorithm for a particular date.
-     */
-    public static final ISODateTimeRule WEEK_BASED_YEAR = new ISODateTimeRule(
-            WEEK_BASED_YEAR_ORDINAL, "WeekBasedYear", WEEK_BASED_YEARS, null, MIN_WEEK_BASED_YEAR, MAX_WEEK_BASED_YEAR, MAX_WEEK_BASED_YEAR, null);
-    /**
-     * The rule for the year field in the ISO chronology.
-     * <p>
-     * This field counts years using the modern civil calendar system as defined
-     * by ISO-8601. There is no historical cutover (as found in historical dates
-     * such as from the Julian to Gregorian calendar).
-     * <p>
-     * The implication of this is that historical dates will not be accurate.
-     * All work requiring accurate historical dates must use the appropriate
-     * chronology that defines the Gregorian cutover.
-     * <p>
-     * A further implication of the ISO-8601 rules is that the year zero
-     * exists. This roughly equates to 1 BC/BCE, however the alignment is
-     * not exact as explained above.
-     */
-    public static final ISODateTimeRule YEAR = new ISODateTimeRule(YEAR_ORDINAL, "Year", YEARS, null, Year.MIN_YEAR, Year.MAX_YEAR, Year.MAX_YEAR, ZERO_EPOCH_MONTH);
-
-    /**
-     * The rule for the the combined year-month-day in the ISO chronology.
-     * <p>
-     * This field combines the year, month-of-year and day-of-month values into a single {@code long}.
-     * The format uses the least significant 5 bits for the unsigned day-of-month  (from 1 to 31)
-     * and the most significant 59 bits for the signed count of epoch months, where 0 is January 1970.
-     * <p>
-     * This field is intended primarily for internal use.
-     */
-    public static final ISODateTimeRule PACKED_EPOCH_MONTH_DAY = new ISODateTimeRule(
-            PACKED_EPOCH_MONTH_DAY_ORDINAL, "PackedEpochMonthDay", DAYS, null, ((Year.MIN_YEAR * 12L) << 5) + 1, ((Year.MAX_YEAR * 12L) << 5) + 31, ((Year.MAX_YEAR * 12L) << 5) + 31, EPOCH_DAY);
-
-    /**
-     * Cache of rules for deserialization.
-     * Indices must match ordinal passed to rule constructor.
-     */
-    private static final DateTimeRule[] RULE_CACHE = new DateTimeRule[] {
-        NANO_OF_MILLI, NANO_OF_SECOND, NANO_OF_SECOND, NANO_OF_MINUTE, NANO_OF_DAY,
-        MILLI_OF_SECOND, MILLI_OF_MINUTE, MILLI_OF_HOUR, MILLI_OF_DAY, EPOCH_MILLI,
-        SECOND_OF_MINUTE, SECOND_OF_HOUR, SECOND_OF_DAY, EPOCH_SECOND,
-        MINUTE_OF_HOUR, MINUTE_OF_DAY,
-<<<<<<< HEAD
-        CLOCK_HOUR_OF_AMPM, HOUR_OF_AMPM, CLOCK_HOUR_OF_DAY, HOUR_OF_DAY, AM_PM_OF_DAY,
-        DAY_OF_WEEK, DAY_OF_MONTH, DAY_OF_YEAR, EPOCH_DAY, PACKED_EPOCH_MONTH_DAY,
-=======
-        CLOCK_HOUR_OF_AMPM, HOUR_OF_AMPM, CLOCK_HOUR_OF_DAY, HOUR_OF_DAY, AMPM_OF_DAY,
-        DAY_OF_WEEK, DAY_OF_MONTH, DAY_OF_YEAR, EPOCH_DAY,
->>>>>>> 483558f3
-        ALIGNED_WEEK_OF_MONTH, WEEK_OF_WEEK_BASED_YEAR, ALIGNED_WEEK_OF_YEAR,
-        MONTH_OF_QUARTER, MONTH_OF_YEAR, ZERO_EPOCH_MONTH,
-        QUARTER_OF_YEAR,
-        WEEK_BASED_YEAR,
-        YEAR,
-    };
-
-}
+/*
+ * Copyright (c) 2011 Stephen Colebourne & Michael Nascimento Santos
+ *
+ * All rights reserved.
+ *
+ * Redistribution and use in source and binary forms, with or without
+ * modification, are permitted provided that the following conditions are met:
+ *
+ *  * Redistributions of source code must retain the above copyright notice,
+ *    this list of conditions and the following disclaimer.
+ *
+ *  * Redistributions in binary form must reproduce the above copyright notice,
+ *    this list of conditions and the following disclaimer in the documentation
+ *    and/or other materials provided with the distribution.
+ *
+ *  * Neither the name of JSR-310 nor the names of its contributors
+ *    may be used to endorse or promote products derived from this software
+ *    without specific prior written permission.
+ *
+ * THIS SOFTWARE IS PROVIDED BY THE COPYRIGHT HOLDERS AND CONTRIBUTORS
+ * "AS IS" AND ANY EXPRESS OR IMPLIED WARRANTIES, INCLUDING, BUT NOT
+ * LIMITED TO, THE IMPLIED WARRANTIES OF MERCHANTABILITY AND FITNESS FOR
+ * A PARTICULAR PURPOSE ARE DISCLAIMED. IN NO EVENT SHALL THE COPYRIGHT OWNER OR
+ * CONTRIBUTORS BE LIABLE FOR ANY DIRECT, INDIRECT, INCIDENTAL, SPECIAL,
+ * EXEMPLARY, OR CONSEQUENTIAL DAMAGES (INCLUDING, BUT NOT LIMITED TO,
+ * PROCUREMENT OF SUBSTITUTE GOODS OR SERVICES; LOSS OF USE, DATA, OR
+ * PROFITS; OR BUSINESS INTERRUPTION) HOWEVER CAUSED AND ON ANY THEORY OF
+ * LIABILITY, WHETHER IN CONTRACT, STRICT LIABILITY, OR TORT (INCLUDING
+ * NEGLIGENCE OR OTHERWISE) ARISING IN ANY WAY OUT OF THE USE OF THIS
+ * SOFTWARE, EVEN IF ADVISED OF THE POSSIBILITY OF SUCH DAMAGE.
+ */
+package javax.time.calendar;
+
+import static javax.time.calendar.ISOChronology.NANOS_PER_HOUR;
+import static javax.time.calendar.ISOChronology.NANOS_PER_MINUTE;
+import static javax.time.calendar.ISOChronology.NANOS_PER_SECOND;
+import static javax.time.calendar.ISOChronology.SECONDS_PER_DAY;
+import static javax.time.calendar.ISOPeriodUnit.DAYS;
+import static javax.time.calendar.ISOPeriodUnit.HOURS;
+import static javax.time.calendar.ISOPeriodUnit.MILLIS;
+import static javax.time.calendar.ISOPeriodUnit.MINUTES;
+import static javax.time.calendar.ISOPeriodUnit.MONTHS;
+import static javax.time.calendar.ISOPeriodUnit.NANOS;
+import static javax.time.calendar.ISOPeriodUnit.QUARTERS;
+import static javax.time.calendar.ISOPeriodUnit.SECONDS;
+import static javax.time.calendar.ISOPeriodUnit.WEEKS;
+import static javax.time.calendar.ISOPeriodUnit.WEEK_BASED_YEARS;
+import static javax.time.calendar.ISOPeriodUnit.YEARS;
+import static javax.time.calendar.ISOPeriodUnit._12_HOURS;
+
+import java.io.Serializable;
+
+import javax.time.MathUtils;
+
+/**
+ * The rules of date and time used by the ISO calendar system, such as 'HourOfDay' or 'MonthOfYear'.
+ * <p>
+ * {@code ISODateTimeRule} consists of immutable definitions of the rules of the ISO calendar system.
+ * This is the <i>de facto</i> world calendar and the most important set of rules in the time framework.
+ * <p>
+ * The ISO calendar system follows the rules of the Gregorian calendar for all time.
+ * Thus, dates in the past, particularly before 1583, may not correspond to historical documents.
+ * <p>
+ * Rules contain complex logic to allow them to be derived and combined to form other rules.
+ * For example, the value for 'AmPmOfDay' can be derived from 'HourOfDay'.
+ * <p>
+ * Other calendar systems should use these rules wherever possible to define their own rules.
+ * For example, the definition of 'DayOfWeek' is usually the same in other calendar systems.
+ * <p>
+ * This class is final, immutable and thread-safe.
+ *
+ * @author Stephen Colebourne
+ */
+public final class ISODateTimeRule extends DateTimeRule implements Serializable {
+
+    /**
+     * Serialization version.
+     */
+    private static final long serialVersionUID = 1L;
+    /**
+     * Constant for the minimum week-based-year.
+     */
+    private static final int MIN_WEEK_BASED_YEAR = Year.MIN_YEAR;  // TODO check value
+    /**
+     * Constant for the maximum week-based-year.
+     */
+    private static final int MAX_WEEK_BASED_YEAR = Year.MAX_YEAR;  // TODO check value
+    /**
+     * Constant for the day-of-month length of 28.
+     */
+    private static final DateTimeRuleRange RANGE_1_28 = DateTimeRuleRange.of(1, 28);
+    /**
+     * Constant for the day-of-month length of 29.
+     */
+    private static final DateTimeRuleRange RANGE_1_29 = DateTimeRuleRange.of(1, 29);
+    /**
+     * Constant for the day-of-month length of 28 or 29.
+     */
+    private static final DateTimeRuleRange RANGE_1_28_29 = DateTimeRuleRange.of(1, 28, 29);
+    /**
+     * Constant for the day-of-month length of 30.
+     */
+    private static final DateTimeRuleRange RANGE_1_30 = DateTimeRuleRange.of(1, 30);
+    /**
+     * Constant for the day-of-month length of 31.
+     */
+    private static final DateTimeRuleRange RANGE_1_31 = DateTimeRuleRange.of(1, 31);
+    /**
+     * Lookup for the range.
+     */
+    private static final DateTimeRuleRange[] RANGE = {
+        RANGE_1_31, RANGE_1_28_29, RANGE_1_31, RANGE_1_30, RANGE_1_31, RANGE_1_30,
+        RANGE_1_31, RANGE_1_31, RANGE_1_30, RANGE_1_31, RANGE_1_30, RANGE_1_31};
+
+    /**
+     * Ordinal for performance and serialization.
+     */
+    private final int ordinal;
+
+    /**
+     * Restricted constructor.
+     */
+    private ISODateTimeRule(int ordinal, 
+            String name,
+            PeriodUnit periodUnit,
+            PeriodUnit periodRange,
+            long minimumValue,
+            long maximumValue,
+            long smallestMaximum,
+            DateTimeRule baseRule) {
+        super(name, periodUnit, periodRange,
+                DateTimeRuleRange.of(minimumValue, smallestMaximum, maximumValue), baseRule);
+        this.ordinal = ordinal;  // 16 multiplier allow space for new rules
+    }
+
+    /**
+     * Deserialize singletons.
+     * 
+     * @return the resolved value, not null
+     */
+    private Object readResolve() {
+        return RULE_CACHE[ordinal / 16];
+    }
+
+    //-----------------------------------------------------------------------
+    @Override
+    public DateTimeRuleRange getValueRange(Calendrical calendrical) {
+        ISOChronology.checkNotNull(calendrical, "Calendrical must not be null");
+        switch (ordinal) {
+            case DAY_OF_MONTH_ORDINAL: {
+                DateTimeField moyVal = calendrical.get(MONTH_OF_YEAR);
+                if (moyVal != null) {
+                    int moy = moyVal.getValidIntValue();
+                    if (moy == 2) {
+                        DateTimeField yearVal = calendrical.get(YEAR);
+                        if (yearVal != null) {
+                            return (Year.isLeap(yearVal.getValue()) ? RANGE_1_29 : RANGE_1_28);
+                        }
+                    }
+                    return RANGE[moy - 1];
+                }
+                DateTimeField qoyVal = calendrical.get(QUARTER_OF_YEAR);
+                if (qoyVal != null) {
+                    if (qoyVal.getValue() == 1) {
+                        DateTimeField yearVal = calendrical.get(YEAR);
+                        int min = (yearVal != null && Year.isLeap(yearVal.getValue()) ? 29 : 28);
+                        return DateTimeRuleRange.of(1, min, 31);
+                    }
+                    return DateTimeRuleRange.of(1, 30, 31);
+                }
+                break;
+            }
+            case DAY_OF_YEAR_ORDINAL: {
+                DateTimeField yearVal = calendrical.get(YEAR);
+                if (yearVal != null) {
+                    int len = Year.isLeap(yearVal.getValidIntValue()) ? 366 : 365;
+                    return DateTimeRuleRange.of(1, len);
+                }
+                break;
+            }
+            case ALIGNED_WEEK_OF_MONTH_ORDINAL: {
+                if (calendrical.get(MONTH_OF_YEAR) != null || calendrical.get(QUARTER_OF_YEAR) != null) {
+                    DateTimeRuleRange moyRange = DAY_OF_MONTH.getValueRange(calendrical);
+                    return DateTimeRuleRange.of(1, moyRange.getSmallestMaximum() > 28 ? 5 : 4);
+                }
+                break;
+            }
+            case WEEK_OF_WEEK_BASED_YEAR_ORDINAL: {
+                // TODO: derive from WeekBasedYear
+                LocalDate date = calendrical.get(LocalDate.rule());
+                if (date != null) {
+                    date = date.withDayOfYear(1);
+                    if (date.getDayOfWeek() == DayOfWeek.THURSDAY ||
+                            (date.getDayOfWeek() == DayOfWeek.WEDNESDAY && Year.isLeap(date.getYear()))) {
+                        return DateTimeRuleRange.of(1, 53);
+                    }
+                    return DateTimeRuleRange.of(1, 52);
+                }
+                break;
+            }
+        }
+        return super.getValueRange();
+    }
+
+    //-----------------------------------------------------------------------
+//    @Override
+//    protected DateTimeRuleRange doValueRangeFromOther(DateTimeRule valueRule, long value) {
+//        switch (ordinal) {
+//            case DAY_OF_MONTH_ORDINAL: {
+//                long moy = valueRule.extract(value, MONTH_OF_YEAR);
+//                if (moy != Long.MIN_VALUE) {
+//                    if (moy == 2) {
+//                        long year = valueRule.extract(value, YEAR);
+//                        if (year != Long.MIN_VALUE) {
+//                            return (ISOChronology.isLeapYear(year) ? RANGE_1_29 : RANGE_1_28);
+//                        }
+//                    }
+//                    return RANGE[(int) (moy - 1)];
+//                }
+//                break;
+//            }
+//            case DAY_OF_YEAR_ORDINAL: {
+//                long year = valueRule.extract(value, YEAR);
+//                if (year != Long.MIN_VALUE) {
+//                    int len = ISOChronology.isLeapYear(year) ? 366 : 365;
+//                    return DateTimeRuleRange.of(1, len);
+//                }
+//                break;
+//            }
+//            case ALIGNED_WEEK_OF_MONTH_ORDINAL: {
+//                long moy = valueRule.extract(value, MONTH_OF_YEAR);
+//                if (moy != Long.MIN_VALUE) {
+//                    if (moy == 2) {
+//                        long year = valueRule.extract(value, YEAR);
+//                        if (year != Long.MIN_VALUE) {
+//                            return DateTimeRuleRange.of(1, ISOChronology.isLeapYear(year) ? 5 : 4);
+//                        }
+//                    } else {
+//                        return DateTimeRuleRange.of(1, 5);
+//                    }
+//                }
+//                break;
+//            }
+//        }
+//        return super.getValueRange();
+//    }
+
+    //-----------------------------------------------------------------------
+    // maybe for performance in ISO?
+//    @Override
+//    protected long doExtractFromTime(long nanoOfDay) {
+//        switch (ordinal) {
+//            case NANO_OF_SECOND_ORDINAL: return simpleGet(nanoOfDay, 1, NANOS_PER_SECOND);
+//            case NANO_OF_DAY_ORDINAL: return simpleGet(nanoOfDay, 1, NANOS_PER_DAY);
+//            case SECOND_OF_MINUTE_ORDINAL: return simpleGet(nanoOfDay, 1, NANOS_PER_MINUTE);
+//            case SECOND_OF_DAY_ORDINAL: return simpleGet(nanoOfDay, 1, NANOS_PER_DAY);
+//            case MINUTE_OF_HOUR_ORDINAL: return simpleGet(nanoOfDay, NANOS_PER_MINUTE, MINUTES_PER_HOUR);
+//            case MINUTE_OF_DAY_ORDINAL: return simpleGet(nanoOfDay, NANOS_PER_MINUTE, MINUTES_PER_DAY);
+//            case CLOCK_HOUR_OF_AMPM_ORDINAL: return clock(simpleGet(nanoOfDay, NANOS_PER_HOUR, 12), 12);
+//            case HOUR_OF_AMPM_ORDINAL: return simpleGet(nanoOfDay, NANOS_PER_HOUR, 12);
+//            case CLOCK_HOUR_OF_DAY_ORDINAL: return clock(simpleGet(nanoOfDay, NANOS_PER_HOUR, HOURS_PER_DAY), 24);
+//            case HOUR_OF_DAY_ORDINAL: return simpleGet(nanoOfDay, NANOS_PER_HOUR, HOURS_PER_DAY);
+//            case AMPM_OF_DAY_ORDINAL: return simpleGet(nanoOfDay, NANOS_PER_HOUR * 12, 2);
+//        }
+//        return Long.MIN_VALUE;
+//    }
+//
+//    private static long simpleGet(long nanoOfDay, long div, long mod) {
+//        return (nanoOfDay / div) % mod;
+//    }
+//
+//    private static long clock(long value, int clock) {
+//        return (value == 0 ? clock : value);
+//    }
+
+    static long packHmsn(int hod, int moh, int som, int nos) {
+        long total = hod * NANOS_PER_HOUR;
+        total += moh * NANOS_PER_MINUTE;
+        total += som * NANOS_PER_SECOND;
+        total += nos;
+        return total;
+    }
+
+    //-----------------------------------------------------------------------
+    static long epochDayFromPackedDate(long pemd) {
+        long dom0 = pemd & 31;
+        long em = (pemd >> 5);
+        long year = MathUtils.floorDiv(em, 12) + 1970;
+        long y = year;
+        long m = MathUtils.floorMod(em, 12) + 1;
+        long total = 0;
+        total += 365 * y;
+        if (y >= 0) {
+            total += (y + 3) / 4 - (y + 99) / 100 + (y + 399) / 400;
+        } else {
+            total -= y / -4 - y / -100 + y / -400;
+        }
+        total += ((367 * m - 362) / 12);
+        total += dom0;
+        if (m > 2) {
+            total--;
+            if (Year.isLeap(year) == false) {
+                total--;
+            }
+        }
+        return total - ISOChronology.DAYS_0000_TO_1970;
+    }
+
+    static long packedDateFromEpochDay(long ed) {
+        // find the march-based year
+        long zeroDay = ed + ISOChronology.DAYS_0000_TO_1970 - 60;  // adjust to 0000-03-01 so leap day is at end of four year cycle
+        long adjust = 0;
+        if (zeroDay < 0) {
+            // adjust negative years to positive for calculation
+            long adjustCycles = (zeroDay + 1) / ISOChronology.DAYS_PER_CYCLE - 1;
+            adjust = adjustCycles * 400;
+            zeroDay += -adjustCycles * ISOChronology.DAYS_PER_CYCLE;
+        }
+        long yearEst = (400 * zeroDay + 591) / ISOChronology.DAYS_PER_CYCLE;
+        long doyEst = zeroDay - (365 * yearEst + yearEst / 4 - yearEst / 100 + yearEst / 400);
+        if (doyEst < 0) {
+            // fix estimate
+            yearEst--;
+            doyEst = zeroDay - (365 * yearEst + yearEst / 4 - yearEst / 100 + yearEst / 400);
+        }
+        yearEst += adjust;  // reset any negative year
+        int marchDoy0 = (int) doyEst;
+        
+        // convert march-based values back to january-based
+        int marchMonth0 = (marchDoy0 * 5 + 2) / 153;
+        int month = (marchMonth0 + 2) % 12 + 1;
+        int dom = marchDoy0 - (marchMonth0 * 306 + 5) / 10 + 1;
+        long year = yearEst + marchMonth0 / 10;
+        
+        // pack
+        return packPemd(year, month, dom);
+    }
+
+    static long packPemd(long year, int month, int dom) {
+        return packPemd((year - 1970) * 12 + (month - 1), dom);
+    }
+
+    static long packPemd(long em, long dom) {
+        return (em << 5) + (dom - 1);
+    }
+
+    //-------------------------------------------------------------------------
+    @Override
+    protected boolean isDate() {
+        return (ordinal == EPOCH_DAY_ORDINAL || ordinal == PACKED_EPOCH_MONTH_DAY_ORDINAL);
+    }
+
+    //-----------------------------------------------------------------------
+    @Override
+    protected long doExtractFromInstant(long localEpochDay, long nanoOfDay, long offsetSecs) {
+        switch (ordinal) {
+            case EPOCH_MILLI_ORDINAL: {
+                if (offsetSecs != Long.MIN_VALUE) {
+                    return (localEpochDay * SECONDS_PER_DAY + offsetSecs) * 1000 + (nanoOfDay / 1000000L);
+                }
+                break;
+            }
+            case EPOCH_SECOND_ORDINAL: {
+                if (offsetSecs != Long.MIN_VALUE) {
+                    return localEpochDay * SECONDS_PER_DAY + (nanoOfDay / NANOS_PER_SECOND) + offsetSecs;
+                }
+                break;
+            }
+
+        }
+        if (ordinal >= DAY_OF_WEEK_ORDINAL) {
+            return doExtractFromEpochDay(localEpochDay);
+        }
+        return super.doExtractFromValue(NANO_OF_DAY, nanoOfDay);
+    }
+
+    //-------------------------------------------------------------------------
+    @Override
+    protected long doExtractFromValue(DateTimeRule fieldRule, long fieldValue) {
+        if (PACKED_EPOCH_MONTH_DAY.equals(fieldRule)) {
+            return extractFromPackedDate(fieldValue);
+        }
+        if (EPOCH_DAY.equals(fieldRule)) {
+            return doExtractFromEpochDay(fieldValue);
+        }
+        if (isDate()) {  // needed to avoid infinite loop
+            long ed = fieldRule.convertToPeriod(fieldValue);
+            return doExtractFromEpochDay(ed);
+        }
+        return super.doExtractFromValue(fieldRule, fieldValue);
+    }
+
+    long extractFromPackedDate(long pemd) {
+        switch (ordinal) {
+            case DAY_OF_WEEK_ORDINAL: return dowFromEd(epochDayFromPackedDate(pemd));
+            case DAY_OF_MONTH_ORDINAL: return domFromPemd(pemd);
+            case DAY_OF_YEAR_ORDINAL: return doyFromPemd(pemd);
+            case EPOCH_DAY_ORDINAL: return epochDayFromPackedDate(pemd);
+            case PACKED_EPOCH_MONTH_DAY_ORDINAL: return pemd;
+            case ALIGNED_WEEK_OF_MONTH_ORDINAL: return awomFromDom(domFromPemd(pemd));
+            case ALIGNED_WEEK_OF_YEAR_ORDINAL: return awoyFromDoy(doyFromPemd(pemd));
+            case MONTH_OF_QUARTER_ORDINAL: return moqFromMoy(moyFromEm(emFromPemd(pemd)));
+            case MONTH_OF_YEAR_ORDINAL: return moyFromEm(emFromPemd(pemd));
+            case QUARTER_OF_YEAR_ORDINAL: return qoyFromMoy(moyFromEm(emFromPemd(pemd)));
+            case ZERO_EPOCH_MONTH_ORDINAL: return emFromPemd(pemd);
+            case YEAR_ORDINAL: return yFromEm(emFromPemd(pemd));
+        }
+        return Long.MIN_VALUE;
+    }
+
+    private long doExtractFromEpochDay(long ed) {
+        switch (ordinal) {
+            case DAY_OF_WEEK_ORDINAL: return dowFromEd(ed);
+            case EPOCH_DAY_ORDINAL: return ed;
+        }
+        return extractFromPackedDate(packedDateFromEpochDay(ed));
+    }
+
+    //-------------------------------------------------------------------------
+    @Override
+    protected long[] doSetIntoInstant(long newValue, long localEpochDay, long nanoOfDay, long offsetSecs, DateTimeResolver resolver) {
+        if (ordinal == EPOCH_SECOND_ORDINAL) {
+            offsetSecs = ((offsetSecs << 1) >> 1);  // converts MIN_VALUE to 0
+            long localSecs = newValue - offsetSecs;
+            localEpochDay = MathUtils.floorDiv(localSecs, SECONDS_PER_DAY);
+            nanoOfDay = MathUtils.floorMod(localSecs, SECONDS_PER_DAY) * NANOS_PER_SECOND + (nanoOfDay % NANOS_PER_SECOND);
+        } else if (ordinal == EPOCH_MILLI_ORDINAL) {
+            offsetSecs = ((offsetSecs << 1) >> 1);  // converts MIN_VALUE to 0
+            long localSecs = MathUtils.floorDiv(newValue, 1000) - offsetSecs;
+            localEpochDay = MathUtils.floorDiv(localSecs, SECONDS_PER_DAY);
+            nanoOfDay = MathUtils.floorMod(localSecs, SECONDS_PER_DAY) * NANOS_PER_SECOND +
+                            MathUtils.floorMod(newValue, 1000) * 1000000L + (nanoOfDay % 1000000L);
+        } else if (ordinal >= DAY_OF_WEEK_ORDINAL) {
+            localEpochDay = doSetIntoEpochDay(newValue, localEpochDay, resolver);
+        } else {
+            nanoOfDay = doSetIntoValue(newValue, NANO_OF_DAY, nanoOfDay, resolver);
+        }
+        return new long[] {localEpochDay, nanoOfDay, offsetSecs};
+    }
+
+    @Override
+    protected long doSetIntoValue(long newValue, DateTimeRule fieldRule, long fieldValue, DateTimeResolver resolver) {
+        if (PACKED_EPOCH_MONTH_DAY.equals(fieldRule)) {
+            return doSetIntoPackedDate(newValue, fieldValue, resolver);
+        }
+        if (fieldRule.isDate()) {
+            long ed = fieldRule.convertToPeriod(fieldValue);
+            long newEd = doSetIntoEpochDay(newValue, ed, resolver);
+            return fieldRule.convertFromPeriod(newEd);
+        }
+        return super.doSetIntoValue(newValue, fieldRule, fieldValue, resolver);
+    }
+
+    private long doSetIntoEpochDay(long newValue, long fieldEd, DateTimeResolver resolver) {
+        switch (ordinal) {
+            case DAY_OF_WEEK_ORDINAL: return fieldEd + (newValue - dowFromEd(fieldEd));
+            case EPOCH_DAY_ORDINAL: return newValue;
+            default: return epochDayFromPackedDate(doSetIntoPackedDate(newValue, packedDateFromEpochDay(fieldEd), resolver));
+        }
+    }
+
+    private long doSetIntoPackedDate(long newValue, long fieldPemd, DateTimeResolver resolver) {
+        switch (ordinal) {
+            case DAY_OF_WEEK_ORDINAL: return packedDateFromEpochDay(doSetIntoEpochDay(newValue, epochDayFromPackedDate(fieldPemd), resolver));
+            case EPOCH_DAY_ORDINAL: return packedDateFromEpochDay(newValue);
+            case PACKED_EPOCH_MONTH_DAY_ORDINAL: return resolvePemd(emFromPemd(newValue), domFromPemd(newValue), resolver);
+            case ZERO_EPOCH_MONTH_ORDINAL: return resolvePemd(newValue, domFromPemd(fieldPemd), resolver);
+        }
+        long dom = domFromPemd(fieldPemd);
+        long em = emFromPemd(fieldPemd);
+        long moy = moyFromEm(em);
+        long y = yFromEm(em);
+        switch (ordinal) {
+            case DAY_OF_MONTH_ORDINAL: return resolvePemd(y, moy, newValue, resolver);
+            case DAY_OF_YEAR_ORDINAL: {
+                boolean leap = Year.isLeap(y);
+                MonthOfYear moyObj = MonthOfYear.of((int) ((newValue - 1) / 31 + 1));  // TODO: cast
+                int monthEnd = moyObj.getMonthEndDayOfYear(leap);
+                if (newValue > monthEnd) {
+                    moyObj = moyObj.next();
+                }
+                dom = newValue - moyObj.getMonthStartDayOfYear(leap) + 1;
+                moy = moyObj.getValue();
+                return resolvePemd(y, moy, dom, resolver);
+            }
+            case ALIGNED_WEEK_OF_MONTH_ORDINAL: return resolvePemd(y, moy, dom + (newValue - awomFromDom(dom)) * 7, resolver);
+            case ALIGNED_WEEK_OF_YEAR_ORDINAL:  {
+                long diff = (newValue - awoyFromDoy(doyFromPemd(fieldPemd))) * 7;
+                return packedDateFromEpochDay(epochDayFromPackedDate(fieldPemd) + diff);  // TODO, maybe no resolve?
+            }
+            case MONTH_OF_QUARTER_ORDINAL: return resolvePemd(y, moy + (newValue - moqFromMoy(moy)), dom, resolver);
+            case MONTH_OF_YEAR_ORDINAL: return resolvePemd(y, newValue, dom, resolver);
+            case QUARTER_OF_YEAR_ORDINAL: return resolvePemd(y, moy + (newValue - qoyFromMoy(moy)) * 3, dom, resolver);
+            case YEAR_ORDINAL: return resolvePemd(newValue, moy, dom, resolver);
+        }
+        return Long.MIN_VALUE;
+    }
+
+    private long resolvePemd(long em, long dom, DateTimeResolver resolver) {
+        return resolvePemd(yFromEm(em), moyFromEm(em), dom, resolver);
+    }
+
+    private long resolvePemd(long y, long moy, long dom, DateTimeResolver resolver) {
+        YEAR.checkValidValue(y);
+        MONTH_OF_YEAR.checkValidValue(moy);
+//        int moyLen = MonthOfYear.of((int) moy).lengthInDays(ISOChronology.isLeapYear(y));
+//        if (dom < 0 || dom > moyLen) {
+//            long adjust = resolver.resolve(this, em, dom, moyLen - dom);
+//            dom += adjust;
+//            if (dom > moyLen) {
+//                long
+//            }
+//        }
+        return packPemd(y, (int) moy, (int) dom);  // TODO
+    }
+
+    //-----------------------------------------------------------------------
+    private static long dowFromEd(long ed) {
+        return MathUtils.floorMod(ed + 3, 7) + 1;
+    }
+
+    static long domFromPemd(long pemd) {
+        return (pemd & 31) + 1;
+    }
+
+    static long emFromPemd(long pemd) {
+        return (pemd >> 5);
+    }
+
+    static long doyFromPemd(long pemd) {
+        long dom = domFromPemd(pemd);
+        long em = emFromPemd(pemd);
+        long moy = moyFromEm(em);
+        long year = yFromEm(em);
+        return MonthOfYear.of((int) moy).getMonthStartDayOfYear(Year.isLeap(year)) + dom - 1;
+    }
+
+    static long moyFromEm(long em) {
+        return MathUtils.floorMod(em, 12) + 1;
+    }
+
+    static long yFromEm(long em) {
+        return MathUtils.floorDiv(em, 12) + 1970;
+    }
+
+    private static long awomFromDom(long value) {
+        return ((value - 1) / 7) + 1;
+    }
+
+    private static long awoyFromDoy(long value) {
+        return ((value - 1) / 7) + 1;
+    }
+
+    private static long qoyFromMoy(long value) {
+        return ((value - 1) / 3) + 1;
+    }
+
+    private static long moqFromMoy(long value) {
+        return ((value - 1) % 3) + 1;
+    }
+ 
+    //-----------------------------------------------------------------------
+    @Override
+    protected void normalize(CalendricalEngine engine) {
+        switch (ordinal) {
+            case DAY_OF_MONTH_ORDINAL: {
+                // year-month-day
+                DateTimeField dom = engine.getField(DAY_OF_MONTH, false);
+                DateTimeField epm = engine.getField(ZERO_EPOCH_MONTH, false);
+                if (dom != null && epm != null) {
+                    int year = MathUtils.safeToInt(MathUtils.floorDiv(epm.getValue(), 12));
+                    int moy = MathUtils.floorMod(epm.getValue(), 12) + 1;
+                    LocalDate date = LocalDate.of(year, moy, 1).plusDays(MathUtils.safeDecrement(dom.getValue()));
+                    engine.setDate(date, true);
+                }
+                break;
+            }
+            case DAY_OF_YEAR_ORDINAL: {
+                // year-day
+                DateTimeField doy = engine.getField(DAY_OF_YEAR, false);
+                DateTimeField year = engine.derive(YEAR);
+                if (doy != null && year != null) {
+                    LocalDate date = LocalDate.of(year.getValidIntValue(), 1, 1).plusDays(doy.getValue()).minusDays(1);
+                    engine.setDate(date, true);
+                }
+                break;
+            }
+            case ALIGNED_WEEK_OF_MONTH_ORDINAL: {
+                // year-month-alignedWeek-day
+                DateTimeField dow = engine.getField(DAY_OF_WEEK, false);
+                DateTimeField wom = engine.getField(ALIGNED_WEEK_OF_MONTH, false);
+                DateTimeField epm = engine.getField(ZERO_EPOCH_MONTH, false);
+                if (dow != null && wom != null && epm != null) {
+                    int year = MathUtils.safeToInt(MathUtils.floorDiv(epm.getValue(), 12));
+                    int moy = MathUtils.floorMod(epm.getValue(), 12) + 1;
+                    LocalDate date = LocalDate.of(year, moy, 1).plusWeeks(MathUtils.safeDecrement(wom.getValidIntValue()));
+                    date = date.with(DateAdjusters.nextOrCurrent(DayOfWeek.of(dow.getValidIntValue())));
+                    engine.setDate(date, true);
+                }
+                break;
+            }
+            case ALIGNED_WEEK_OF_YEAR_ORDINAL: {
+                // year-alignedWeek-day
+                DateTimeField woy = engine.getField(ALIGNED_WEEK_OF_YEAR, false);
+                DateTimeField dow = engine.getField(DAY_OF_WEEK, false);
+                DateTimeField year = engine.derive(YEAR);
+                if (woy != null && dow != null && year != null) {
+                    LocalDate date = LocalDate.of(year.getValidIntValue(), 1, 1).plusWeeks(woy.getValidIntValue() - 1);
+                    date = date.with(DateAdjusters.nextOrCurrent(DayOfWeek.of(dow.getValidIntValue())));
+                    engine.setDate(date, true);
+                }
+                break;
+            }
+            case EPOCH_DAY_ORDINAL: {
+                DateTimeField epd = engine.getField(EPOCH_DAY, false);
+                if (epd != null) {
+                    engine.setDate(LocalDate.ofEpochDay(epd.getValue()), true);
+                }
+                break;
+            }
+            case NANO_OF_DAY_ORDINAL: {
+                DateTimeField nod = engine.getField(NANO_OF_DAY, false);
+                if (nod != null) {
+                    LocalTime time = LocalTime.ofNanoOfDay(nod.getValue());  // TODO: lenient overflow
+                    engine.setTime(time, true);
+                }
+                break;
+            }
+            case EPOCH_SECOND_ORDINAL: {
+                DateTimeField eps = engine.getField(EPOCH_SECOND, false);
+                DateTimeField nos = engine.getField(NANO_OF_SECOND, false);  // TODO: handle other nano fields
+                if (eps != null && nos != null) {
+                    OffsetDateTime odt = OffsetDateTime.ofEpochSecond(eps.getValue(), ZoneOffset.UTC);
+                    odt = odt.plusNanos(nos.getValue());
+                    engine.setDate(odt.toLocalDate(), true);
+                    engine.setTime(odt.toLocalTime(), true);
+                    engine.setOffset(odt.getOffset(), true);
+                }
+                break;
+            }
+        }
+    }
+
+    //-----------------------------------------------------------------------
+    @Override
+    protected DateTimeField deriveFrom(CalendricalEngine engine) {
+        return deriveFrom(engine.getDate(false), engine.getTime(false), engine.getOffset(false));
+    }
+
+    /**
+     * Derive from the major classes.
+     */
+    DateTimeField deriveFrom(LocalDate date, LocalTime time, ZoneOffset offset) {
+        if (ordinal >= DAY_OF_WEEK_ORDINAL) {
+            if (date != null) {
+                switch (ordinal) {
+                    case DAY_OF_WEEK_ORDINAL: return field(date.getDayOfWeek().getValue());
+                    case DAY_OF_MONTH_ORDINAL: return field(date.getDayOfMonth());
+                    case DAY_OF_YEAR_ORDINAL: return field(date.getDayOfYear());
+                    case EPOCH_DAY_ORDINAL: return field(date.toEpochDay());
+                    case ALIGNED_WEEK_OF_MONTH_ORDINAL: return field((date.getDayOfMonth() - 1) / 7 + 1);
+                    case WEEK_OF_WEEK_BASED_YEAR_ORDINAL: return field(getWeekOfWeekBasedYearFromDate(date));
+                    case ALIGNED_WEEK_OF_YEAR_ORDINAL: return field((date.getDayOfYear() - 1) / 7 + 1);
+                    case MONTH_OF_QUARTER_ORDINAL: return field(date.getMonthOfYear().getMonthOfQuarter());
+                    case MONTH_OF_YEAR_ORDINAL: return field(date.getMonthOfYear().getValue());
+                    case ZERO_EPOCH_MONTH_ORDINAL: return field(MathUtils.safeAdd(MathUtils.safeMultiply(date.getYear(), 12L), date.getMonthOfYear().ordinal()));
+                    case QUARTER_OF_YEAR_ORDINAL: return field(date.getMonthOfYear().getQuarterOfYear().getValue());
+                    case WEEK_BASED_YEAR_ORDINAL: return field(getWeekBasedYearFromDate(date));
+                    case YEAR_ORDINAL: return field(date.getYear());
+                }
+            }
+        } else {
+            if (time != null) {
+                switch (ordinal) {
+                    case NANO_OF_MILLI_ORDINAL: return field(time.getNanoOfSecond() % 1000000L);
+                    case NANO_OF_SECOND_ORDINAL: return field(time.getNanoOfSecond());
+                    case NANO_OF_MINUTE_ORDINAL: return field(time.toNanoOfDay() % 60L * 1000000000L);
+                    case NANO_OF_HOUR_ORDINAL: return field(time.toNanoOfDay() % 3600L * 1000000000L);
+                    case NANO_OF_DAY_ORDINAL: return field(time.toNanoOfDay());
+                    case MILLI_OF_SECOND_ORDINAL: return field(time.getNanoOfSecond() / 1000000);
+                    case MILLI_OF_MINUTE_ORDINAL: return field((time.toNanoOfDay() / 1000000L) % 60 * 1000L);
+                    case MILLI_OF_HOUR_ORDINAL: return field((time.toNanoOfDay() / 1000000L) % 3600 * 1000L);
+                    case MILLI_OF_DAY_ORDINAL: return field(time.toNanoOfDay() / 1000000L);
+                    case SECOND_OF_MINUTE_ORDINAL: return field(time.getSecondOfMinute());
+                    case SECOND_OF_HOUR_ORDINAL: return field(time.getMinuteOfHour() * 60 + time.getSecondOfMinute());
+                    case SECOND_OF_DAY_ORDINAL: return field(time.toSecondOfDay());
+                    case EPOCH_SECOND_ORDINAL: {
+                        if (date != null && offset != null) {
+                            return field(OffsetDateTime.of(date, time, offset).toEpochSecond());
+                        }
+                        break;
+                    }
+                    case MINUTE_OF_HOUR_ORDINAL: return field(time.getMinuteOfHour());
+                    case MINUTE_OF_DAY_ORDINAL: return field(time.toSecondOfDay() / 60);
+                    case CLOCK_HOUR_OF_AMPM_ORDINAL: return field(((time.getHourOfDay() + 11) % 12) + 1);
+                    case HOUR_OF_AMPM_ORDINAL: return field(time.getHourOfDay() % 12);
+                    case CLOCK_HOUR_OF_DAY_ORDINAL: return field(((time.getHourOfDay() + 23) % 24) + 1);
+                    case HOUR_OF_DAY_ORDINAL: return field(time.getHourOfDay());
+                    case AMPM_OF_DAY_ORDINAL: return field(time.getHourOfDay() / 12);
+                }
+            }
+        }
+        return null;
+    }
+
+    //-----------------------------------------------------------------------
+    /**
+     * Calculates the week-based-year.
+     *
+     * @param date  the date, not null
+     * @return the week-based-year
+     */
+    private static int getWeekBasedYearFromDate(LocalDate date) {
+        int year = date.getYear();  // use ISO year object so previous/next are checked
+        if (date.getMonthOfYear() == MonthOfYear.JANUARY) {
+            int dom = date.getDayOfMonth();
+            if (dom < 4) {
+                int dow = date.getDayOfWeek().getValue();
+                if (dow > dom + 3) {
+                    year--;
+                }
+            }
+        } else if (date.getMonthOfYear() == MonthOfYear.DECEMBER) {
+            int dom = date.getDayOfMonth();
+            if (dom > 28) {
+                int dow = date.getDayOfWeek().getValue();
+                if (dow <= dom % 7) {
+                    year++;
+                }
+            }
+        }
+        return year;
+    }
+
+    /**
+     * Calculates the week of week-based-year.
+     *
+     * @param date  the date to use, not null
+     * @return the week
+     */
+    private static int getWeekOfWeekBasedYearFromDate(LocalDate date) {
+        int wby = getWeekBasedYearFromDate(date);
+        LocalDate yearStart = LocalDate.of(wby, MonthOfYear.JANUARY, 4);
+        return MathUtils.safeToInt((date.toModifiedJulianDay() - yearStart.toModifiedJulianDay() +
+                yearStart.getDayOfWeek().getValue() - 1) / 7 + 1);
+    }
+
+    //-----------------------------------------------------------------------
+    @Override
+    public long convertToPeriod(long value) {
+        switch (ordinal) {
+            case CLOCK_HOUR_OF_AMPM_ORDINAL:
+                return (value == 12 ? 0 : value);  // this matches GregorianCalendar
+            case CLOCK_HOUR_OF_DAY_ORDINAL:
+                return (value == 24 ? 0 : value);  // this matches GregorianCalendar
+            case DAY_OF_WEEK_ORDINAL:
+            case DAY_OF_MONTH_ORDINAL:
+            case DAY_OF_YEAR_ORDINAL:
+            case ALIGNED_WEEK_OF_MONTH_ORDINAL:
+            case WEEK_OF_WEEK_BASED_YEAR_ORDINAL:
+            case ALIGNED_WEEK_OF_YEAR_ORDINAL:
+            case MONTH_OF_QUARTER_ORDINAL:
+            case MONTH_OF_YEAR_ORDINAL:
+            case QUARTER_OF_YEAR_ORDINAL:
+                return MathUtils.safeDecrement(value);
+            case PACKED_EPOCH_MONTH_DAY_ORDINAL:
+                return epochDayFromPackedDate(value);
+            default:
+                return value;
+        }
+    }
+
+    @Override
+    public long convertFromPeriod(long amount) {
+        switch (ordinal) {
+            case CLOCK_HOUR_OF_AMPM_ORDINAL:
+                return (amount == 0 ? 12 : amount);
+            case CLOCK_HOUR_OF_DAY_ORDINAL:
+                return (amount == 0 ? 24 : amount);
+            case DAY_OF_WEEK_ORDINAL:
+            case DAY_OF_MONTH_ORDINAL:
+            case DAY_OF_YEAR_ORDINAL:
+            case ALIGNED_WEEK_OF_MONTH_ORDINAL:
+            case WEEK_OF_WEEK_BASED_YEAR_ORDINAL:
+            case ALIGNED_WEEK_OF_YEAR_ORDINAL:
+            case MONTH_OF_QUARTER_ORDINAL:
+            case MONTH_OF_YEAR_ORDINAL:
+            case QUARTER_OF_YEAR_ORDINAL:
+                return MathUtils.safeIncrement(amount);
+            case PACKED_EPOCH_MONTH_DAY_ORDINAL:
+                return packedDateFromEpochDay(amount);
+            default:
+                return amount;
+        }
+    }
+
+    //-----------------------------------------------------------------------
+    @Override
+    public int compareTo(DateTimeRule other) {
+        if (other instanceof ISODateTimeRule) {
+            return ordinal - ((ISODateTimeRule) other).ordinal;
+        }
+        return super.compareTo(other);
+    }
+
+    @Override
+    public boolean equals(Object obj) {
+        if (obj instanceof ISODateTimeRule) {
+            return ordinal == ((ISODateTimeRule) obj).ordinal;
+        }
+        return false;
+    }
+
+    @Override
+    public int hashCode() {
+        return ISODateTimeRule.class.hashCode() + ordinal;
+    }
+
+    //-----------------------------------------------------------------------
+    private static final int NANO_OF_MILLI_ORDINAL =        0 * 16;
+    private static final int NANO_OF_SECOND_ORDINAL =       1 * 16;
+    private static final int NANO_OF_MINUTE_ORDINAL =       2 * 16;
+    private static final int NANO_OF_HOUR_ORDINAL =         3 * 16;
+    private static final int NANO_OF_DAY_ORDINAL =          4 * 16;
+    private static final int MILLI_OF_SECOND_ORDINAL =      5 * 16;
+    private static final int MILLI_OF_MINUTE_ORDINAL =      6 * 16;
+    private static final int MILLI_OF_HOUR_ORDINAL =        7 * 16;
+    private static final int MILLI_OF_DAY_ORDINAL =         8 * 16;
+    private static final int EPOCH_MILLI_ORDINAL =          9 * 16;
+    private static final int SECOND_OF_MINUTE_ORDINAL =     10 * 16;
+    private static final int SECOND_OF_HOUR_ORDINAL =       11 * 16;
+    private static final int SECOND_OF_DAY_ORDINAL =        12 * 16;
+    private static final int EPOCH_SECOND_ORDINAL =         13 * 16;
+    private static final int MINUTE_OF_HOUR_ORDINAL =       14 * 16;
+    private static final int MINUTE_OF_DAY_ORDINAL =        15 * 16;
+    private static final int CLOCK_HOUR_OF_AMPM_ORDINAL =   16 * 16;
+    private static final int HOUR_OF_AMPM_ORDINAL =         17 * 16;
+    private static final int CLOCK_HOUR_OF_DAY_ORDINAL =    18 * 16;
+    private static final int HOUR_OF_DAY_ORDINAL =          19 * 16;
+    private static final int AMPM_OF_DAY_ORDINAL =          20 * 16;
+    private static final int DAY_OF_WEEK_ORDINAL =          21 * 16;
+    private static final int DAY_OF_MONTH_ORDINAL =         22 * 16;
+    private static final int DAY_OF_YEAR_ORDINAL =          23 * 16;
+    private static final int EPOCH_DAY_ORDINAL =            24 * 16;
+    private static final int PACKED_EPOCH_MONTH_DAY_ORDINAL = 25 * 16;
+    private static final int ALIGNED_WEEK_OF_MONTH_ORDINAL = 26 * 16;
+    private static final int WEEK_OF_WEEK_BASED_YEAR_ORDINAL = 27 * 16;
+    private static final int ALIGNED_WEEK_OF_YEAR_ORDINAL = 28 * 16;
+    private static final int MONTH_OF_QUARTER_ORDINAL =     29 * 16;
+    private static final int MONTH_OF_YEAR_ORDINAL =        30 * 16;
+    private static final int ZERO_EPOCH_MONTH_ORDINAL =     31 * 16;
+    private static final int QUARTER_OF_YEAR_ORDINAL =      32 * 16;
+    private static final int WEEK_BASED_YEAR_ORDINAL =      33 * 16;
+    private static final int YEAR_ORDINAL =                 34 * 16;
+
+    //-----------------------------------------------------------------------
+    /**
+     * The rule for the nano-of-day field.
+     * <p>
+     * This field counts nanoseconds sequentially from the start of the day.
+     * The values run from 0 to 86,399,999,999,999.
+     */
+    public static final ISODateTimeRule NANO_OF_DAY = new ISODateTimeRule(NANO_OF_DAY_ORDINAL, "NanoOfDay", NANOS, DAYS, 0, 86399999999999L, 86399999999999L, null);
+    /**
+     * The rule for the nano-of-milli field.
+     * <p>
+     * This field counts nanoseconds sequentially from the start of the millisecond.
+     * The values run from 0 to 999,999.
+     */
+    public static final ISODateTimeRule NANO_OF_MILLI = new ISODateTimeRule(NANO_OF_MILLI_ORDINAL, "NanoOfMilli", NANOS, MILLIS, 0, 999999, 999999, NANO_OF_DAY);
+    /**
+     * The rule for the nano-of-second field.
+     * <p>
+     * This field counts nanoseconds sequentially from the start of the second.
+     * The values run from 0 to 999,999,999.
+     */
+    public static final ISODateTimeRule NANO_OF_SECOND = new ISODateTimeRule(NANO_OF_SECOND_ORDINAL, "NanoOfSecond", NANOS, SECONDS, 0, 999999999, 999999999, NANO_OF_DAY);
+    /**
+     * The rule for the nano-of-minute field.
+     * <p>
+     * This field counts nanoseconds sequentially from the start of the minute.
+     * The values run from 0 to 59,999,999,999.
+     */
+    public static final ISODateTimeRule NANO_OF_MINUTE = new ISODateTimeRule(NANO_OF_MINUTE_ORDINAL, "NanoOfMinute", NANOS, MINUTES, 0, 59999999999L, 59999999999L, NANO_OF_DAY);
+    /**
+     * The rule for the nano-of-hour field.
+     * <p>
+     * This field counts nanoseconds sequentially from the start of the hour.
+     * The values run from 0 to 3,599,999,999,999.
+     */
+    public static final ISODateTimeRule NANO_OF_HOUR = new ISODateTimeRule(NANO_OF_HOUR_ORDINAL, "NanoOfHour", NANOS, HOURS, 0, 3599999999999L, 3599999999999L, NANO_OF_DAY);
+
+    /**
+     * The rule for the milli-of-second field.
+     * <p>
+     * This field counts milliseconds sequentially from the start of the second.
+     * The values run from 0 to 999.
+     */
+    public static final ISODateTimeRule MILLI_OF_SECOND = new ISODateTimeRule(MILLI_OF_SECOND_ORDINAL, "MilliOfSecond", MILLIS, SECONDS, 0, 999, 999, NANO_OF_DAY);
+    /**
+     * The rule for the milli-of-minute field.
+     * <p>
+     * This field counts milliseconds sequentially from the start of the minute.
+     * The values run from 0 to 59,999.
+     */
+    public static final ISODateTimeRule MILLI_OF_MINUTE = new ISODateTimeRule(MILLI_OF_MINUTE_ORDINAL, "MilliOfMinute", MILLIS, MINUTES, 0, 59999, 59999, NANO_OF_DAY);
+    /**
+     * The rule for the milli-of-hour field.
+     * <p>
+     * This field counts milliseconds sequentially from the start of the hour.
+     * The values run from 0 to 3,599,999.
+     */
+    public static final ISODateTimeRule MILLI_OF_HOUR = new ISODateTimeRule(MILLI_OF_HOUR_ORDINAL, "MilliOfHour", MILLIS, HOURS, 0, 3599999, 3599999, NANO_OF_DAY);
+    /**
+     * The rule for the milli-of-day field.
+     * <p>
+     * This field counts milliseconds sequentially from the start of the day.
+     * The values run from 0 to 86,399,999.
+     */
+    public static final ISODateTimeRule MILLI_OF_DAY = new ISODateTimeRule(MILLI_OF_DAY_ORDINAL, "MilliOfDay", MILLIS, DAYS, 0, 86399999, 86399999, NANO_OF_DAY);
+    /**
+     * The rule for the epoch-milli field.
+     * <p>
+     * This field counts milliseconds sequentially from 1970-01-01Z.
+     * The values run from Long.MIN_VALUE to Long.MAX_VALUE.
+     */
+    public static final ISODateTimeRule EPOCH_MILLI = new ISODateTimeRule(EPOCH_MILLI_ORDINAL, "EpochMilli", MILLIS, null, Long.MIN_VALUE, Long.MAX_VALUE, Long.MAX_VALUE, null);
+
+    /**
+     * The rule for the second-of-minute field.
+     * <p>
+     * This field counts seconds sequentially from the start of the minute.
+     * The values run from 0 to 59.
+     */
+    public static final ISODateTimeRule SECOND_OF_MINUTE = new ISODateTimeRule(SECOND_OF_MINUTE_ORDINAL, "SecondOfMinute", SECONDS, MINUTES, 0, 59, 59, NANO_OF_DAY);
+    /**
+     * The rule for the second-of-hour field.
+     * <p>
+     * This field counts seconds sequentially from the start of the hour.
+     * The values run from 0 to 3,599.
+     */
+    public static final ISODateTimeRule SECOND_OF_HOUR = new ISODateTimeRule(SECOND_OF_HOUR_ORDINAL, "SecondOfHour", SECONDS, HOURS, 0, 3599, 3599, NANO_OF_DAY);
+    /**
+     * The rule for the second-of-day field.
+     * <p>
+     * This field counts seconds sequentially from the start of the day.
+     * The values run from 0 to 86399.
+     */
+    public static final ISODateTimeRule SECOND_OF_DAY = new ISODateTimeRule(SECOND_OF_DAY_ORDINAL, "SecondOfDay", SECONDS, DAYS, 0, 86399, 86399, NANO_OF_DAY);
+    /**
+     * The rule for the epoch-second field.
+     * <p>
+     * This field counts seconds sequentially from 1970-01-01Z.
+     * The values run from Long.MIN_VALUE to Long.MAX_VALUE.
+     */
+    public static final ISODateTimeRule EPOCH_SECOND = new ISODateTimeRule(EPOCH_SECOND_ORDINAL, "EpochSecond", SECONDS, null, Long.MIN_VALUE, Long.MAX_VALUE, Long.MAX_VALUE, null);
+
+    /**
+     * The rule for the minute-of-hour field.
+     * <p>
+     * This field counts minutes sequentially from the start of the hour.
+     * The values run from 0 to 59.
+     */
+    public static final ISODateTimeRule MINUTE_OF_HOUR = new ISODateTimeRule(MINUTE_OF_HOUR_ORDINAL, "MinuteOfHour", MINUTES, HOURS, 0, 59, 59, NANO_OF_DAY);
+    /**
+     * The rule for the minute-of-day field.
+     * <p>
+     * This field counts minutes sequentially from the start of the day.
+     * The values run from 0 to 1439.
+     */
+    public static final ISODateTimeRule MINUTE_OF_DAY = new ISODateTimeRule(MINUTE_OF_DAY_ORDINAL, "MinuteOfDay", MINUTES, DAYS, 0, 1439, 1439, NANO_OF_DAY);
+
+    /**
+     * The rule for the hour of AM/PM field from 0 to 11.
+     * <p>
+     * This field counts hours sequentially from the start of the half-day AM/PM.
+     * The values run from 0 to 11.
+     */
+    public static final ISODateTimeRule HOUR_OF_AMPM = new ISODateTimeRule(HOUR_OF_AMPM_ORDINAL, "HourOfAmPm", HOURS, _12_HOURS, 0, 11, 11, NANO_OF_DAY);
+    /**
+     * The rule for the clock hour of AM/PM field from 1 to 12.
+     * <p>
+     * This field counts hours sequentially within the half-day AM/PM as normally seen on a clock or watch.
+     * The values run from 1 to 12.
+     */
+    public static final ISODateTimeRule CLOCK_HOUR_OF_AMPM = new ISODateTimeRule(CLOCK_HOUR_OF_AMPM_ORDINAL, "ClockHourOfAmPm", HOURS, _12_HOURS, 1, 12, 12, HOUR_OF_AMPM);
+
+    /**
+     * The rule for the hour-of-day field.
+     * <p>
+     * This field counts hours sequentially from the start of the day.
+     * The values run from 0 to 23.
+     */
+    public static final ISODateTimeRule HOUR_OF_DAY = new ISODateTimeRule(HOUR_OF_DAY_ORDINAL, "HourOfDay", HOURS, DAYS, 0, 23, 23, NANO_OF_DAY);
+    /**
+     * The rule for the clock hour of AM/PM field from 1 to 24.
+     * <p>
+     * This field counts hours sequentially within the day starting from 1.
+     * The values run from 1 to 24.
+     */
+    public static final ISODateTimeRule CLOCK_HOUR_OF_DAY = new ISODateTimeRule(CLOCK_HOUR_OF_DAY_ORDINAL, "ClockHourOfDay", HOURS, DAYS, 1, 24, 24, HOUR_OF_DAY);
+    /**
+     * The rule for the AM/PM of day field.
+     * <p>
+     * This field defines the half-day AM/PM value. The hour-of-day from 0 to 11 is
+     * defined as AM, while the hours from 12 to 23 are defined as PM.
+     * AM is defined with the value 0, while PM is defined with the value 1.
+     * <p>
+     * The enum {@link AmPmOfDay} should be used wherever possible in
+     * applications when referring to the day of the week to avoid
+     * hard-coding the values.
+     */
+    public static final DateTimeRule AMPM_OF_DAY = new ISODateTimeRule(AMPM_OF_DAY_ORDINAL, "AmPmOfDay", _12_HOURS, DAYS, 0, 1, 1, NANO_OF_DAY);
+
+    /**
+     * The rule for the day-of-week field.
+     * <p>
+     * This field uses the ISO-8601 values for the day-of-week.
+     * These define Monday as value 1 to Sunday as value 7.
+     * <p>
+     * The enum {@link DayOfWeek} should be used wherever possible in
+     * applications when referring to the day of the week value to avoid
+     * needing to remember the values from 1 to 7.
+     */
+    public static final ISODateTimeRule DAY_OF_WEEK = new ISODateTimeRule(DAY_OF_WEEK_ORDINAL, "DayOfWeek", DAYS, WEEKS, 1, 7, 7, null);
+    /**
+     * The rule for the day-of-month field in the ISO chronology.
+     * <p>
+     * This field counts days sequentially from the start of the month.
+     * The first day of the month is 1 and the last is 28, 29, 30 or 31
+     * depending on the month and whether it is a leap year.
+     */
+    public static final ISODateTimeRule DAY_OF_MONTH = new ISODateTimeRule(DAY_OF_MONTH_ORDINAL, "DayOfMonth", DAYS, MONTHS, 1, 31, 28, null);
+    /**
+     * The rule for the day-of-year field in the ISO chronology.
+     * <p>
+     * This field counts days sequentially from the start of the year.
+     * The first day of the year is 1 and the last is 365, or 366 in a leap year.
+     */
+    public static final ISODateTimeRule DAY_OF_YEAR = new ISODateTimeRule(DAY_OF_YEAR_ORDINAL, "DayOfYear", DAYS, YEARS, 1, 366, 365, null);
+    /**
+     * The rule for the epoch-day field.
+     * <p>
+     * This field counts days sequentially from 1970-01-01.
+     * The values run from Long.MIN_VALUE to Long.MAX_VALUE.
+     */
+    public static final ISODateTimeRule EPOCH_DAY = new ISODateTimeRule(EPOCH_DAY_ORDINAL, "EpochDay", DAYS, null, Long.MIN_VALUE, Long.MAX_VALUE, Long.MAX_VALUE, null);
+    /**
+     * The rule for the aligned-week-of-month field in the ISO chronology.
+     * <p>
+     * This field counts weeks in groups of seven days aligned with the first
+     * day of the month. The 1st to the 7th of a month is always week 1 while the
+     * 8th to the 14th is always week 2 and so on.
+     * <p>
+     * This field can be used to create concepts such as 'the second Saturday'
+     * of a month. To achieve this, setup a {@link DateTimeFields} instance
+     * using this rule and the {@link #DAY_OF_WEEK day-of-week} rule.
+     * <p>
+     * See {@link WeekRules} for other week fields, including that defined by ISO-8601.
+     */
+    public static final ISODateTimeRule ALIGNED_WEEK_OF_MONTH = new ISODateTimeRule(ALIGNED_WEEK_OF_MONTH_ORDINAL, "AlignedWeekOfMonth", WEEKS, MONTHS, 1, 5, 4, DAY_OF_MONTH);
+    /**
+     * The rule for the week-of-week-based-year field in the ISO chronology.
+     * <p>
+     * This field counts weeks using the ISO-8601 algorithm.
+     * The first week of the year is the week which has at least 4 days in the year
+     * using a Monday to Sunday week definition. Thus it is possible for the first
+     * week to start on any day from the 29th December in the previous year to the
+     * 4th January in the new year. The year which is aligned with this field is
+     * known as the {@link #WEEK_BASED_YEAR week-based-year}.
+     */
+    public static final ISODateTimeRule WEEK_OF_WEEK_BASED_YEAR = new ISODateTimeRule(WEEK_OF_WEEK_BASED_YEAR_ORDINAL, "WeekOfWeekBasedYear", WEEKS, WEEK_BASED_YEARS, 1, 53, 52, null);
+    /**
+     * The rule for the aligned-week-of-year field in the ISO chronology.
+     * <p>
+     * This field counts weeks in groups of seven days aligned with the first of January.
+     * The 1st to the 7th of January is always week 1 while the 8th to the 14th is always
+     * week 2 and so on.
+     * <p>
+     * This field can be used to create concepts such as 'the second Saturday'
+     * of a year. To achieve this, setup a {@link DateTimeFields} instance
+     * using this rule and the {@link #DAY_OF_WEEK day-of-week} rule.
+     * <p>
+     * See {@link WeekRules} for other week fields, including that defined by ISO-8601.
+     */
+    public static final ISODateTimeRule ALIGNED_WEEK_OF_YEAR = new ISODateTimeRule(ALIGNED_WEEK_OF_YEAR_ORDINAL, "AlignedWeekOfYear", WEEKS, YEARS, 1, 53, 53, DAY_OF_YEAR);
+
+    /**
+     * The rule for the zero-epoch-month field.
+     * <p>
+     * This field counts months sequentially from 0000-01-01 in the ISO year
+     * numbering scheme, see {@link #YEAR}.
+     * The values run from Long.MIN_VALUE to Long.MAX_VALUE.
+     */
+    public static final ISODateTimeRule ZERO_EPOCH_MONTH = new ISODateTimeRule(ZERO_EPOCH_MONTH_ORDINAL, "ZeroEpochMonth", MONTHS, null, Long.MIN_VALUE, Long.MAX_VALUE, Long.MAX_VALUE, null);
+    /**
+     * The rule for the month-of-quarter field in the ISO chronology.
+     * <p>
+     * This field counts months sequentially from the start of the quarter.
+     * The first month of the quarter is 1 and the last is 3.
+     * Each quarter lasts exactly three months.
+     */
+    public static final ISODateTimeRule MONTH_OF_QUARTER = new ISODateTimeRule(MONTH_OF_QUARTER_ORDINAL, "MonthOfQuarter", MONTHS, QUARTERS, 1, 3, 3, ZERO_EPOCH_MONTH);
+    /**
+     * The rule for the month-of-year field in the ISO chronology.
+     * <p>
+     * This field counts months sequentially from the start of the year.
+     * The values follow the ISO-8601 standard and normal human interactions.
+     * These define January as value 1 to December as value 12.
+     * <p>
+     * The enum {@link MonthOfYear} should be used wherever possible in applications
+     * when referring to the day of the week to avoid hard-coding the values.
+     */
+    public static final ISODateTimeRule MONTH_OF_YEAR = new ISODateTimeRule(MONTH_OF_YEAR_ORDINAL, "MonthOfYear", MONTHS, YEARS, 1, 12, 12, ZERO_EPOCH_MONTH);
+    /**
+     * The rule for the quarter-of-year field in the ISO chronology.
+     * <p>
+     * This field counts quarters sequentially from the start of the year.
+     * The first quarter of the year is 1 and the last is 4.
+     * Each quarter lasts exactly three months.
+     */
+    public static final ISODateTimeRule QUARTER_OF_YEAR = new ISODateTimeRule(QUARTER_OF_YEAR_ORDINAL, "QuarterOfYear", QUARTERS, YEARS, 1, 4, 4, ZERO_EPOCH_MONTH);
+    /**
+     * The rule for the week-based-year field in the ISO chronology.
+     * <p>
+     * This field is the year that results from calculating weeks with the ISO-8601 algorithm.
+     * See {@link #WEEK_OF_WEEK_BASED_YEAR week-of-week-based-year} for details.
+     * <p>
+     * The week-based-year will either be 52 or 53 weeks long, depending on the
+     * result of the algorithm for a particular date.
+     */
+    public static final ISODateTimeRule WEEK_BASED_YEAR = new ISODateTimeRule(
+            WEEK_BASED_YEAR_ORDINAL, "WeekBasedYear", WEEK_BASED_YEARS, null, MIN_WEEK_BASED_YEAR, MAX_WEEK_BASED_YEAR, MAX_WEEK_BASED_YEAR, null);
+    /**
+     * The rule for the year field in the ISO chronology.
+     * <p>
+     * This field counts years using the modern civil calendar system as defined
+     * by ISO-8601. There is no historical cutover (as found in historical dates
+     * such as from the Julian to Gregorian calendar).
+     * <p>
+     * The implication of this is that historical dates will not be accurate.
+     * All work requiring accurate historical dates must use the appropriate
+     * chronology that defines the Gregorian cutover.
+     * <p>
+     * A further implication of the ISO-8601 rules is that the year zero
+     * exists. This roughly equates to 1 BC/BCE, however the alignment is
+     * not exact as explained above.
+     */
+    public static final ISODateTimeRule YEAR = new ISODateTimeRule(YEAR_ORDINAL, "Year", YEARS, null, Year.MIN_YEAR, Year.MAX_YEAR, Year.MAX_YEAR, ZERO_EPOCH_MONTH);
+
+    /**
+     * The rule for the the combined year-month-day in the ISO chronology.
+     * <p>
+     * This field combines the year, month-of-year and day-of-month values into a single {@code long}.
+     * The format uses the least significant 5 bits for the unsigned day-of-month  (from 1 to 31)
+     * and the most significant 59 bits for the signed count of epoch months, where 0 is January 1970.
+     * <p>
+     * This field is intended primarily for internal use.
+     */
+    public static final ISODateTimeRule PACKED_EPOCH_MONTH_DAY = new ISODateTimeRule(
+            PACKED_EPOCH_MONTH_DAY_ORDINAL, "PackedEpochMonthDay", DAYS, null, ((Year.MIN_YEAR * 12L) << 5) + 1, ((Year.MAX_YEAR * 12L) << 5) + 31, ((Year.MAX_YEAR * 12L) << 5) + 31, EPOCH_DAY);
+
+    /**
+     * Cache of rules for deserialization.
+     * Indices must match ordinal passed to rule constructor.
+     */
+    private static final DateTimeRule[] RULE_CACHE = new DateTimeRule[] {
+        NANO_OF_MILLI, NANO_OF_SECOND, NANO_OF_SECOND, NANO_OF_MINUTE, NANO_OF_DAY,
+        MILLI_OF_SECOND, MILLI_OF_MINUTE, MILLI_OF_HOUR, MILLI_OF_DAY, EPOCH_MILLI,
+        SECOND_OF_MINUTE, SECOND_OF_HOUR, SECOND_OF_DAY, EPOCH_SECOND,
+        MINUTE_OF_HOUR, MINUTE_OF_DAY,
+        CLOCK_HOUR_OF_AMPM, HOUR_OF_AMPM, CLOCK_HOUR_OF_DAY, HOUR_OF_DAY, AMPM_OF_DAY,
+        DAY_OF_WEEK, DAY_OF_MONTH, DAY_OF_YEAR, EPOCH_DAY, PACKED_EPOCH_MONTH_DAY,
+        ALIGNED_WEEK_OF_MONTH, WEEK_OF_WEEK_BASED_YEAR, ALIGNED_WEEK_OF_YEAR,
+        MONTH_OF_QUARTER, MONTH_OF_YEAR, ZERO_EPOCH_MONTH,
+        QUARTER_OF_YEAR,
+        WEEK_BASED_YEAR,
+        YEAR,
+    };
+
+}