/*
 * Copyright (c) 2007-2012, Stephen Colebourne & Michael Nascimento Santos
 *
 * All rights reserved.
 *
 * Redistribution and use in source and binary forms, with or without
 * modification, are permitted provided that the following conditions are met:
 *
 *  * Redistributions of source code must retain the above copyright notice,
 *    this list of conditions and the following disclaimer.
 *
 *  * Redistributions in binary form must reproduce the above copyright notice,
 *    this list of conditions and the following disclaimer in the documentation
 *    and/or other materials provided with the distribution.
 *
 *  * Neither the name of JSR-310 nor the names of its contributors
 *    may be used to endorse or promote products derived from this software
 *    without specific prior written permission.
 *
 * THIS SOFTWARE IS PROVIDED BY THE COPYRIGHT HOLDERS AND CONTRIBUTORS
 * "AS IS" AND ANY EXPRESS OR IMPLIED WARRANTIES, INCLUDING, BUT NOT
 * LIMITED TO, THE IMPLIED WARRANTIES OF MERCHANTABILITY AND FITNESS FOR
 * A PARTICULAR PURPOSE ARE DISCLAIMED. IN NO EVENT SHALL THE COPYRIGHT OWNER OR
 * CONTRIBUTORS BE LIABLE FOR ANY DIRECT, INDIRECT, INCIDENTAL, SPECIAL,
 * EXEMPLARY, OR CONSEQUENTIAL DAMAGES (INCLUDING, BUT NOT LIMITED TO,
 * PROCUREMENT OF SUBSTITUTE GOODS OR SERVICES; LOSS OF USE, DATA, OR
 * PROFITS; OR BUSINESS INTERRUPTION) HOWEVER CAUSED AND ON ANY THEORY OF
 * LIABILITY, WHETHER IN CONTRACT, STRICT LIABILITY, OR TORT (INCLUDING
 * NEGLIGENCE OR OTHERWISE) ARISING IN ANY WAY OUT OF THE USE OF THIS
 * SOFTWARE, EVEN IF ADVISED OF THE POSSIBILITY OF SUCH DAMAGE.
 */
package javax.time;

import static javax.time.DateTimeConstants.HOURS_PER_DAY;
import static javax.time.DateTimeConstants.MICROS_PER_DAY;
import static javax.time.DateTimeConstants.MILLIS_PER_DAY;
import static javax.time.DateTimeConstants.MINUTES_PER_DAY;
import static javax.time.DateTimeConstants.NANOS_PER_DAY;
import static javax.time.DateTimeConstants.NANOS_PER_HOUR;
import static javax.time.DateTimeConstants.NANOS_PER_MINUTE;
import static javax.time.DateTimeConstants.NANOS_PER_SECOND;
import static javax.time.DateTimeConstants.SECONDS_PER_DAY;

import java.io.DataInput;
import java.io.DataOutput;
import java.io.IOException;
import java.io.Serializable;
import java.util.Objects;

import javax.time.calendrical.ChronoField;
import javax.time.calendrical.ChronoUnit;
import javax.time.calendrical.DateTime;
import javax.time.calendrical.DateTime.WithAdjuster;
import javax.time.calendrical.DateTimeAccessor;
import javax.time.calendrical.DateTimeAdjusters;
import javax.time.calendrical.DateTimeField;
import javax.time.calendrical.DateTimeValueRange;
import javax.time.calendrical.PeriodUnit;
import javax.time.chrono.ChronoLocalDateTime;
import javax.time.chrono.ISOChrono;
import javax.time.format.DateTimeFormatter;
import javax.time.format.DateTimeFormatters;
import javax.time.format.DateTimeParseException;
import javax.time.jdk8.DefaultInterfaceChronoLocalDateTime;
import javax.time.jdk8.Jdk8Methods;

/**
 * A date-time without a time-zone in the ISO-8601 calendar system,
 * such as {@code 2007-12-03T10:15:30}.
 * <p>
 * {@code LocalDateTime} is an immutable date-time object that represents a date-time, often
 * viewed as year-month-day-hour-minute-second. This object can also access other
 * fields such as day-of-year, day-of-week and week-of-year.
 * <p>
 * This class stores all date and time fields, to a precision of nanoseconds.
 * It does not store or represent a time-zone. For example, the value
 * "2nd October 2007 at 13:45.30.123456789" can be stored in an {@code LocalDateTime}.
 *
 * <h4>Implementation notes</h4>
 * This class is immutable and thread-safe.
 */
public final class LocalDateTime
        extends DefaultInterfaceChronoLocalDateTime<ISOChrono>
        implements ChronoLocalDateTime<ISOChrono>, DateTime, WithAdjuster, Serializable {

    /**
     * Constant for the local date-time of midnight at the start of the minimum date.
     * This combines {@link LocalDate#MIN_DATE} and {@link LocalTime#MIN_TIME}.
     * This could be used by an application as a "far past" date-time.
     */
    public static final LocalDateTime MIN_DATE_TIME = LocalDateTime.of(LocalDate.MIN_DATE, LocalTime.MIN_TIME);
    /**
     * Constant for the local date-time just before midnight at the end of the maximum date.
     * This combines {@link LocalDate#MAX_DATE} and {@link LocalTime#MAX_TIME}.
     * This could be used by an application as a "far future" date-time.
     */
    public static final LocalDateTime MAX_DATE_TIME = LocalDateTime.of(LocalDate.MAX_DATE, LocalTime.MAX_TIME);

    /**
     * Serialization version.
     */
    private static final long serialVersionUID = 6207766400415563566L;

    /**
     * The date part.
     */
    private final LocalDate date;
    /**
     * The time part.
     */
    private final LocalTime time;

    //-----------------------------------------------------------------------
    /**
     * Obtains the current date-time from the system clock in the default time-zone.
     * <p>
     * This will query the {@link Clock#systemDefaultZone() system clock} in the default
     * time-zone to obtain the current date-time.
     * <p>
     * Using this method will prevent the ability to use an alternate clock for testing
     * because the clock is hard-coded.
     *
     * @return the current date-time using the system clock and default time-zone, not null
     */
    public static LocalDateTime now() {
        return now(Clock.systemDefaultZone());
    }

    /**
     * Obtains the current date-time from the system clock in the specified time-zone.
     * <p>
     * This will query the {@link Clock#system(ZoneId) system clock} to obtain the current date-time.
     * Specifying the time-zone avoids dependence on the default time-zone.
     * <p>
     * Using this method will prevent the ability to use an alternate clock for testing
     * because the clock is hard-coded.
     *
     * @return the current date-time using the system clock, not null
     */
    public static LocalDateTime now(ZoneId zone) {
        return now(Clock.system(zone));
    }

    /**
     * Obtains the current date-time from the specified clock.
     * <p>
     * This will query the specified clock to obtain the current date-time.
     * Using this method allows the use of an alternate clock for testing.
     * The alternate clock may be introduced using {@link Clock dependency injection}.
     *
     * @param clock  the clock to use, not null
     * @return the current date-time, not null
     */
    public static LocalDateTime now(Clock clock) {
        Objects.requireNonNull(clock, "clock");
        final Instant now = clock.instant();  // called once
        ZoneOffset offset = clock.getZone().getRules().getOffset(now);
        return ofEpochSecond(now.getEpochSecond(), now.getNano(), offset);
    }

    //-----------------------------------------------------------------------
    /**
     * Obtains an instance of {@code LocalDateTime} from year, month,
     * day, hour and minute, setting the second and nanosecond to zero.
     * <p>
     * The day must be valid for the year and month, otherwise an exception will be thrown.
     * The second and nanosecond fields will be set to zero.
     *
     * @param year  the year to represent, from MIN_YEAR to MAX_YEAR
     * @param month  the month-of-year to represent, not null
     * @param dayOfMonth  the day-of-month to represent, from 1 to 31
     * @param hour  the hour-of-day to represent, from 0 to 23
     * @param minute  the minute-of-hour to represent, from 0 to 59
     * @return the local date-time, not null
     * @throws DateTimeException if the value of any field is out of range
     * @throws DateTimeException if the day-of-month is invalid for the month-year
     */
    public static LocalDateTime of(int year, Month month, int dayOfMonth, int hour, int minute) {
        LocalDate date = LocalDate.of(year, month, dayOfMonth);
        LocalTime time = LocalTime.of(hour, minute);
        return new LocalDateTime(date, time);
    }

    /**
     * Obtains an instance of {@code LocalDateTime} from year, month,
     * day, hour, minute and second, setting the nanosecond to zero.
     * <p>
     * The day must be valid for the year and month, otherwise an exception will be thrown.
     * The nanosecond field will be set to zero.
     *
     * @param year  the year to represent, from MIN_YEAR to MAX_YEAR
     * @param month  the month-of-year to represent, not null
     * @param dayOfMonth  the day-of-month to represent, from 1 to 31
     * @param hour  the hour-of-day to represent, from 0 to 23
     * @param minute  the minute-of-hour to represent, from 0 to 59
     * @param second  the second-of-minute to represent, from 0 to 59
     * @return the local date-time, not null
     * @throws DateTimeException if the value of any field is out of range
     * @throws DateTimeException if the day-of-month is invalid for the month-year
     */
    public static LocalDateTime of(int year, Month month, int dayOfMonth, int hour, int minute, int second) {
        LocalDate date = LocalDate.of(year, month, dayOfMonth);
        LocalTime time = LocalTime.of(hour, minute, second);
        return new LocalDateTime(date, time);
    }

    /**
     * Obtains an instance of {@code LocalDateTime} from year, month,
     * day, hour, minute, second and nanosecond.
     * <p>
     * The day must be valid for the year and month, otherwise an exception will be thrown.
     *
     * @param year  the year to represent, from MIN_YEAR to MAX_YEAR
     * @param month  the month-of-year to represent, not null
     * @param dayOfMonth  the day-of-month to represent, from 1 to 31
     * @param hour  the hour-of-day to represent, from 0 to 23
     * @param minute  the minute-of-hour to represent, from 0 to 59
     * @param second  the second-of-minute to represent, from 0 to 59
     * @param nanoOfSecond  the nano-of-second to represent, from 0 to 999,999,999
     * @return the local date-time, not null
     * @throws DateTimeException if the value of any field is out of range
     * @throws DateTimeException if the day-of-month is invalid for the month-year
     */
    public static LocalDateTime of(int year, Month month, int dayOfMonth, int hour, int minute, int second, int nanoOfSecond) {
        LocalDate date = LocalDate.of(year, month, dayOfMonth);
        LocalTime time = LocalTime.of(hour, minute, second, nanoOfSecond);
        return new LocalDateTime(date, time);
    }

    //-----------------------------------------------------------------------
    /**
     * Obtains an instance of {@code LocalDateTime} from year, month,
     * day, hour and minute, setting the second and nanosecond to zero.
     * <p>
     * The day must be valid for the year and month, otherwise an exception will be thrown.
     * The second and nanosecond fields will be set to zero.
     *
     * @param year  the year to represent, from MIN_YEAR to MAX_YEAR
     * @param month  the month-of-year to represent, from 1 (January) to 12 (December)
     * @param dayOfMonth  the day-of-month to represent, from 1 to 31
     * @param hour  the hour-of-day to represent, from 0 to 23
     * @param minute  the minute-of-hour to represent, from 0 to 59
     * @return the local date-time, not null
     * @throws DateTimeException if the value of any field is out of range
     * @throws DateTimeException if the day-of-month is invalid for the month-year
     */
    public static LocalDateTime of(int year, int month, int dayOfMonth, int hour, int minute) {
        LocalDate date = LocalDate.of(year, month, dayOfMonth);
        LocalTime time = LocalTime.of(hour, minute);
        return new LocalDateTime(date, time);
    }

    /**
     * Obtains an instance of {@code LocalDateTime} from year, month,
     * day, hour, minute and second, setting the nanosecond to zero.
     * <p>
     * The day must be valid for the year and month, otherwise an exception will be thrown.
     * The nanosecond field will be set to zero.
     *
     * @param year  the year to represent, from MIN_YEAR to MAX_YEAR
     * @param month  the month-of-year to represent, from 1 (January) to 12 (December)
     * @param dayOfMonth  the day-of-month to represent, from 1 to 31
     * @param hour  the hour-of-day to represent, from 0 to 23
     * @param minute  the minute-of-hour to represent, from 0 to 59
     * @param second  the second-of-minute to represent, from 0 to 59
     * @return the local date-time, not null
     * @throws DateTimeException if the value of any field is out of range
     * @throws DateTimeException if the day-of-month is invalid for the month-year
     */
    public static LocalDateTime of(int year, int month, int dayOfMonth, int hour, int minute, int second) {
        LocalDate date = LocalDate.of(year, month, dayOfMonth);
        LocalTime time = LocalTime.of(hour, minute, second);
        return new LocalDateTime(date, time);
    }

    /**
     * Obtains an instance of {@code LocalDateTime} from year, month,
     * day, hour, minute, second and nanosecond.
     * <p>
     * The day must be valid for the year and month, otherwise an exception will be thrown.
     *
     * @param year  the year to represent, from MIN_YEAR to MAX_YEAR
     * @param month  the month-of-year to represent, from 1 (January) to 12 (December)
     * @param dayOfMonth  the day-of-month to represent, from 1 to 31
     * @param hour  the hour-of-day to represent, from 0 to 23
     * @param minute  the minute-of-hour to represent, from 0 to 59
     * @param second  the second-of-minute to represent, from 0 to 59
     * @param nanoOfSecond  the nano-of-second to represent, from 0 to 999,999,999
     * @return the local date-time, not null
     * @throws DateTimeException if the value of any field is out of range
     * @throws DateTimeException if the day-of-month is invalid for the month-year
     */
    public static LocalDateTime of(int year, int month, int dayOfMonth, int hour, int minute, int second, int nanoOfSecond) {
        LocalDate date = LocalDate.of(year, month, dayOfMonth);
        LocalTime time = LocalTime.of(hour, minute, second, nanoOfSecond);
        return new LocalDateTime(date, time);
    }

    /**
     * Obtains an instance of {@code LocalDateTime} from a date and time.
     *
     * @param date  the local date, not null
     * @param time  the local time, not null
     * @return the local date-time, not null
     */
    public static LocalDateTime of(LocalDate date, LocalTime time) {
        Objects.requireNonNull(date, "date");
        Objects.requireNonNull(time, "time");
        return new LocalDateTime(date, time);
    }

    //-------------------------------------------------------------------------
    /**
     * Obtains an instance of {@code LocalDateTime} using seconds from the
     * epoch of 1970-01-01T00:00:00Z.
     * <p>
     * This allows the {@link ChronoField#INSTANT_SECONDS epoch-seconds} field
     * to be converted to a local date-time. This is primarily intended for
     * low-level conversions rather than general application usage.
     *
     * @param epochSecond  the number of seconds from the epoch of 1970-01-01T00:00:00Z
     * @param nanoOfSecond  the nanosecond within the second, from 0 to 999,999,999
     * @param offset  the zone offset, not null
     * @return the local date-time, not null
     * @throws DateTimeException if the result exceeds the supported range
     */
    public static LocalDateTime ofEpochSecond(long epochSecond, int nanoOfSecond, ZoneOffset offset) {
        Objects.requireNonNull(offset, "offset");
        long localSecond = epochSecond + offset.getTotalSeconds();  // overflow caught later
        long localEpochDay = Jdk8Methods.floorDiv(localSecond, SECONDS_PER_DAY);
        int secsOfDay = Jdk8Methods.floorMod(localSecond, SECONDS_PER_DAY);
        LocalDate date = LocalDate.ofEpochDay(localEpochDay);
        LocalTime time = LocalTime.ofSecondOfDay(secsOfDay, nanoOfSecond);
        return new LocalDateTime(date, time);
    }

    //-----------------------------------------------------------------------
    /**
     * Obtains an instance of {@code LocalDateTime} from a date-time object.
     * <p>
     * A {@code DateTimeAccessor} represents some form of date and time information.
     * This factory converts the arbitrary date-time object to an instance of {@code LocalDateTime}.
     *
     * @param dateTime  the date-time object to convert, not null
     * @return the local date-time, not null
     * @throws DateTimeException if unable to convert to a {@code LocalDateTime}
     */
    public static LocalDateTime from(DateTimeAccessor dateTime) {
        if (dateTime instanceof LocalDateTime) {
            return (LocalDateTime) dateTime;
        } else if (dateTime instanceof ZonedDateTime) {
            return ((ZonedDateTime) dateTime).getDateTime();
        }
        LocalDate date = LocalDate.from(dateTime);
        LocalTime time = LocalTime.from(dateTime);
        return new LocalDateTime(date, time);
    }

    //-----------------------------------------------------------------------
    /**
     * Obtains an instance of {@code LocalDateTime} from a text string such as {@code 2007-12-03T10:15:30}.
     * <p>
     * The string must represent a valid date-time and is parsed using
     * {@link javax.time.format.DateTimeFormatters#isoLocalDateTime()}.
     *
     * @param text  the text to parse such as "2007-12-03T10:15:30", not null
     * @return the parsed local date-time, not null
     * @throws DateTimeParseException if the text cannot be parsed
     */
    public static LocalDateTime parse(CharSequence text) {
        return parse(text, DateTimeFormatters.isoLocalDateTime());
    }

    /**
     * Obtains an instance of {@code LocalDateTime} from a text string using a specific formatter.
     * <p>
     * The text is parsed using the formatter, returning a date-time.
     *
     * @param text  the text to parse, not null
     * @param formatter  the formatter to use, not null
     * @return the parsed local date-time, not null
     * @throws DateTimeParseException if the text cannot be parsed
     */
    public static LocalDateTime parse(CharSequence text, DateTimeFormatter formatter) {
        Objects.requireNonNull(formatter, "formatter");
        return formatter.parse(text, LocalDateTime.class);
    }

    //-----------------------------------------------------------------------
    /**
     * Constructor.
     *
     * @param date  the date part of the date-time, validated not null
     * @param time  the time part of the date-time, validated not null
     */
    private LocalDateTime(LocalDate date, LocalTime time) {
        this.date = date;
        this.time = time;
    }

    /**
     * Returns a copy of this date-time with the new date and time, checking
     * to see if a new object is in fact required.
     *
     * @param newDate  the date of the new date-time, not null
     * @param newTime  the time of the new date-time, not null
     * @return the date-time, not null
     */
    private LocalDateTime with(LocalDate newDate, LocalTime newTime) {
        if (date == newDate && time == newTime) {
            return this;
        }
        return new LocalDateTime(newDate, newTime);
    }

    //-----------------------------------------------------------------------
    @Override
    public boolean isSupported(DateTimeField field) {
        if (field instanceof ChronoField) {
            ChronoField f = (ChronoField) field;
            return f.isDateField() || f.isTimeField();
        }
        return field != null && field.doIsSupported(this);
    }

    @Override
    public DateTimeValueRange range(DateTimeField field) {
        if (field instanceof ChronoField) {
            ChronoField f = (ChronoField) field;
            return (f.isTimeField() ? time.range(field) : date.range(field));
        }
        return field.doRange(this);
    }

    @Override
    public int get(DateTimeField field) {
        if (field instanceof ChronoField) {
            ChronoField f = (ChronoField) field;
            return (f.isTimeField() ? time.get(field) : date.get(field));
        }
        return super.get(field);
    }

    @Override
    public long getLong(DateTimeField field) {
        if (field instanceof ChronoField) {
            ChronoField f = (ChronoField) field;
            return (f.isTimeField() ? time.getLong(field) : date.getLong(field));
        }
        return field.doGet(this);
    }

    //-----------------------------------------------------------------------
    /**
     * Gets the {@code LocalDate} part of this date-time.
     * <p>
     * This returns a {@code LocalDate} with the same year, month and day
     * as this date-time.
     *
     * @return the date part of this date-time, not null
     */
    @Override
    public LocalDate getDate() {
        return date;
    }

    /**
     * Gets the year field.
     * <p>
     * This method returns the primitive {@code int} value for the year.
     * <p>
     * The year returned by this method is proleptic as per {@code get(YEAR)}.
     * To obtain the year-of-era, use {@code get(YEAR_OF_ERA}.
     *
     * @return the year, from MIN_YEAR to MAX_YEAR
     */
    public int getYear() {
        return date.getYear();
    }

    /**
     * Gets the month-of-year field from 1 to 12.
     * <p>
     * This method returns the month as an {@code int} from 1 to 12.
     * Application code is frequently clearer if the enum {@link Month}
     * is used by calling {@link #getMonth()}.
     *
     * @return the month-of-year, from 1 to 12
     * @see #getMonth()
     */
    public int getMonthValue() {
        return date.getMonthValue();
    }

    /**
     * Gets the month-of-year field using the {@code Month} enum.
     * <p>
     * This method returns the enum {@link Month} for the month.
     * This avoids confusion as to what {@code int} values mean.
     * If you need access to the primitive {@code int} value then the enum
     * provides the {@link Month#getValue() int value}.
     *
     * @return the month-of-year, not null
     * @see #getMonthValue()
     */
    public Month getMonth() {
        return date.getMonth();
    }

    /**
     * Gets the day-of-month field.
     * <p>
     * This method returns the primitive {@code int} value for the day-of-month.
     *
     * @return the day-of-month, from 1 to 31
     */
    public int getDayOfMonth() {
        return date.getDayOfMonth();
    }

    /**
     * Gets the day-of-year field.
     * <p>
     * This method returns the primitive {@code int} value for the day-of-year.
     *
     * @return the day-of-year, from 1 to 365, or 366 in a leap year
     */
    public int getDayOfYear() {
        return date.getDayOfYear();
    }

    /**
     * Gets the day-of-week field, which is an enum {@code DayOfWeek}.
     * <p>
     * This method returns the enum {@link DayOfWeek} for the day-of-week.
     * This avoids confusion as to what {@code int} values mean.
     * If you need access to the primitive {@code int} value then the enum
     * provides the {@link DayOfWeek#getValue() int value}.
     * <p>
     * Additional information can be obtained from the {@code DayOfWeek}.
     * This includes textual names of the values.
     *
     * @return the day-of-week, not null
     */
    public DayOfWeek getDayOfWeek() {
        return date.getDayOfWeek();
    }

    //-----------------------------------------------------------------------
    /**
     * Gets the {@code LocalTime} part of this date-time.
     * <p>
     * This returns a {@code LocalTime} with the same hour, minute, second and
     * nanosecond as this date-time.
     *
     * @return the time part of this date-time, not null
     */
    @Override
    public LocalTime getTime() {
        return time;
    }

    /**
     * Gets the hour-of-day field.
     *
     * @return the hour-of-day, from 0 to 23
     */
    public int getHour() {
        return time.getHour();
    }

    /**
     * Gets the minute-of-hour field.
     *
     * @return the minute-of-hour, from 0 to 59
     */
    public int getMinute() {
        return time.getMinute();
    }

    /**
     * Gets the second-of-minute field.
     *
     * @return the second-of-minute, from 0 to 59
     */
    public int getSecond() {
        return time.getSecond();
    }

    /**
     * Gets the nano-of-second field.
     *
     * @return the nano-of-second, from 0 to 999,999,999
     */
    public int getNano() {
        return time.getNano();
    }

    //-----------------------------------------------------------------------
    /**
     * Returns an adjusted date-time based on this date-time.
     * <p>
     * This adjusts the date-time according to the rules of the specified adjuster.
     * A simple adjuster might simply set the one of the fields, such as the year field.
     * A more complex adjuster might set the date-time to the last day of the month.
     * A selection of common adjustments is provided in {@link DateTimeAdjusters}.
     * These include finding the "last day of the month" and "next Wednesday".
     * The adjuster is responsible for handling special cases, such as the varying
     * lengths of month and leap years.
     * <p>
     * In addition, all principal classes implement the {@link WithAdjuster} interface,
     * including this one. For example, {@link LocalDate} implements the adjuster interface.
     * As such, this code will compile and run:
     * <pre>
     *  dateTime.with(date);
     * </pre>
     * <p>
     * This instance is immutable and unaffected by this method call.
     *
     * @param adjuster the adjuster to use, not null
     * @return a {@code LocalDateTime} based on this date-time with the adjustment made, not null
     * @throws DateTimeException if the adjustment cannot be made
     */
    @Override
    public LocalDateTime with(WithAdjuster adjuster) {
        if (adjuster instanceof LocalDate) {
            return with((LocalDate) adjuster, time);
        } else if (adjuster instanceof LocalTime) {
            return with(date, (LocalTime) adjuster);
        } else if (adjuster instanceof LocalDateTime) {
            return (LocalDateTime) adjuster;
        }
        return (LocalDateTime) adjuster.doWithAdjustment(this);
    }

    /**
     * Returns a copy of this date-time with the specified field altered.
     * <p>
     * This method returns a new date-time based on this date-time with a new value for the specified field.
     * This can be used to change any field, for example to set the year, month of day-of-month.
     * <p>
     * In some cases, changing the specified field can cause the resulting date-time to become invalid,
     * such as changing the month from January to February would make the day-of-month 31 invalid.
     * In cases like this, the field is responsible for resolving the date. Typically it will choose
     * the previous valid date, which would be the last valid day of February in this example.
     * <p>
     * This instance is immutable and unaffected by this method call.
     *
     * @param field  the field to set in the result, not null
     * @param newValue  the new value of the field in the result
     * @return a {@code LocalDateTime} based on this date-time with the specified field set, not null
     * @throws DateTimeException if the value is invalid
     */
    @Override
    public LocalDateTime with(DateTimeField field, long newValue) {
        if (field instanceof ChronoField) {
            ChronoField f = (ChronoField) field;
            if (f.isTimeField()) {
                return with(date, time.with(field, newValue));
            } else {
                return with(date.with(field, newValue), time);
            }
        }
        return field.doWith(this, newValue);
    }

    //-----------------------------------------------------------------------
    /**
     * Returns a copy of this {@code LocalDateTime} with the year altered.
     * The time does not affect the calculation and will be the same in the result.
     * If the day-of-month is invalid for the year, it will be changed to the last valid day of the month.
     * <p>
     * This instance is immutable and unaffected by this method call.
     *
     * @param year  the year to set in the result, from MIN_YEAR to MAX_YEAR
     * @return a {@code LocalDateTime} based on this date-time with the requested year, not null
     * @throws DateTimeException if the year value is invalid
     */
    public LocalDateTime withYear(int year) {
        return with(date.withYear(year), time);
    }

    /**
     * Returns a copy of this {@code LocalDateTime} with the month-of-year altered.
     * The time does not affect the calculation and will be the same in the result.
     * If the day-of-month is invalid for the year, it will be changed to the last valid day of the month.
     * <p>
     * This instance is immutable and unaffected by this method call.
     *
     * @param month  the month-of-year to set in the result, from 1 (January) to 12 (December)
     * @return a {@code LocalDateTime} based on this date-time with the requested month, not null
     * @throws DateTimeException if the month-of-year value is invalid
     */
    public LocalDateTime withMonth(int month) {
        return with(date.withMonth(month), time);
    }

    /**
     * Returns a copy of this {@code LocalDateTime} with the day-of-month altered.
     * If the resulting {@code LocalDateTime} is invalid, an exception is thrown.
     * The time does not affect the calculation and will be the same in the result.
     * <p>
     * This instance is immutable and unaffected by this method call.
     *
     * @param dayOfMonth  the day-of-month to set in the result, from 1 to 28-31
     * @return a {@code LocalDateTime} based on this date-time with the requested day, not null
     * @throws DateTimeException if the day-of-month value is invalid
     * @throws DateTimeException if the day-of-month is invalid for the month-year
     */
    public LocalDateTime withDayOfMonth(int dayOfMonth) {
        return with(date.withDayOfMonth(dayOfMonth), time);
    }

    /**
     * Returns a copy of this {@code LocalDateTime} with the day-of-year altered.
     * If the resulting {@code LocalDateTime} is invalid, an exception is thrown.
     * <p>
     * This instance is immutable and unaffected by this method call.
     *
     * @param dayOfYear  the day-of-year to set in the result, from 1 to 365-366
     * @return a {@code LocalDateTime} based on this date with the requested day, not null
     * @throws DateTimeException if the day-of-year value is invalid
     * @throws DateTimeException if the day-of-year is invalid for the year
     */
    public LocalDateTime withDayOfYear(int dayOfYear) {
        return with(date.withDayOfYear(dayOfYear), time);
    }

    //-----------------------------------------------------------------------
    /**
     * Returns a copy of this {@code LocalDateTime} with the date values altered.
     * <p>
     * This method will return a new instance with the same time fields,
     * but altered date fields.
     * <p>
     * This instance is immutable and unaffected by this method call.
     *
     * @param year  the year to set in the result, from MIN_YEAR to MAX_YEAR
     * @param month  the month-of-year to set in the result, not null
     * @param dayOfMonth  the day-of-month to set in the result, from 1 to 31
     * @return a {@code LocalDateTime} based on this date-time with the requested date, not null
     * @throws DateTimeException if any field value is invalid
     * @throws DateTimeException if the day-of-month is invalid for the month-year
     */
    public LocalDateTime withDate(int year, Month month, int dayOfMonth) {
        if (year == getYear() &&
                month == getMonth() &&
                dayOfMonth == getDayOfMonth()) {
            return this;
        }
        LocalDate newDate = LocalDate.of(year, month, dayOfMonth);
        return with(newDate, time);
    }

    /**
     * Returns a copy of this {@code LocalDateTime} with the date values altered.
     * <p>
     * This method will return a new instance with the same time fields,
     * but altered date fields.
     * <p>
     * This instance is immutable and unaffected by this method call.
     *
     * @param year  the year to set in the result, from MIN_YEAR to MAX_YEAR
     * @param month  the month-of-year to set in the result, from 1 (January) to 12 (December)
     * @param dayOfMonth  the day-of-month to set in the result, from 1 to 31
     * @return a {@code LocalDateTime} based on this date-time with the requested date, not null
     * @throws DateTimeException if any field value is invalid
     * @throws DateTimeException if the day-of-month is invalid for the month-year
     */
    public LocalDateTime withDate(int year, int month, int dayOfMonth) {
        if (year == getYear() &&
                month == getMonth().getValue() &&
                dayOfMonth == getDayOfMonth()) {
            return this;
        }
        LocalDate newDate = LocalDate.of(year, month, dayOfMonth);
        return with(newDate, time);
    }

    //-----------------------------------------------------------------------
    /**
     * Returns a copy of this {@code LocalDateTime} with the hour-of-day value altered.
     * <p>
     * This instance is immutable and unaffected by this method call.
     *
     * @param hour  the hour-of-day to set in the result, from 0 to 23
     * @return a {@code LocalDateTime} based on this date-time with the requested hour, not null
     * @throws DateTimeException if the hour value is invalid
     */
    public LocalDateTime withHour(int hour) {
        LocalTime newTime = time.withHour(hour);
        return with(date, newTime);
    }

    /**
     * Returns a copy of this {@code LocalDateTime} with the minute-of-hour value altered.
     * <p>
     * This instance is immutable and unaffected by this method call.
     *
     * @param minute  the minute-of-hour to set in the result, from 0 to 59
     * @return a {@code LocalDateTime} based on this date-time with the requested minute, not null
     * @throws DateTimeException if the minute value is invalid
     */
    public LocalDateTime withMinute(int minute) {
        LocalTime newTime = time.withMinute(minute);
        return with(date, newTime);
    }

    /**
     * Returns a copy of this {@code LocalDateTime} with the second-of-minute value altered.
     * <p>
     * This instance is immutable and unaffected by this method call.
     *
     * @param second  the second-of-minute to set in the result, from 0 to 59
     * @return a {@code LocalDateTime} based on this date-time with the requested second, not null
     * @throws DateTimeException if the second value is invalid
     */
    public LocalDateTime withSecond(int second) {
        LocalTime newTime = time.withSecond(second);
        return with(date, newTime);
    }

    /**
     * Returns a copy of this {@code LocalDateTime} with the nano-of-second value altered.
     * <p>
     * This instance is immutable and unaffected by this method call.
     *
     * @param nanoOfSecond  the nano-of-second to set in the result, from 0 to 999,999,999
     * @return a {@code LocalDateTime} based on this date-time with the requested nanosecond, not null
     * @throws DateTimeException if the nano value is invalid
     */
    public LocalDateTime withNano(int nanoOfSecond) {
        LocalTime newTime = time.withNano(nanoOfSecond);
        return with(date, newTime);
    }

    /**
     * Returns a copy of this {@code LocalDateTime} with the time values altered.
     * <p>
     * This method will return a new instance with the same date fields,
     * but altered time fields.
     * This is a shorthand for {@link #withTime(int,int,int,int)} and sets
     * the second and nanosecond fields to zero.
     * <p>
     * This instance is immutable and unaffected by this method call.
     *
     * @param hour  the hour-of-day to set in the result, from 0 to 23
     * @param minute  the minute-of-hour to set in the result, from 0 to 59
     * @return a {@code LocalDateTime} based on this date-time with the requested time, not null
     * @throws DateTimeException if any field value is invalid
     */
    public LocalDateTime withTime(int hour, int minute) {
        return withTime(hour, minute, 0, 0);
    }

    /**
     * Returns a copy of this {@code LocalDateTime} with the time values altered.
     * <p>
     * This method will return a new instance with the same date fields,
     * but altered time fields.
     * This is a shorthand for {@link #withTime(int,int,int,int)} and sets
     * the nanosecond fields to zero.
     * <p>
     * This instance is immutable and unaffected by this method call.
     *
     * @param hour  the hour-of-day to set in the result, from 0 to 23
     * @param minute  the minute-of-hour to set in the result, from 0 to 59
     * @param second  the second-of-minute to set in the result, from 0 to 59
     * @return a {@code LocalDateTime} based on this date-time with the requested time, not null
     * @throws DateTimeException if any field value is invalid
     */
    public LocalDateTime withTime(int hour, int minute, int second) {
        return withTime(hour, minute, second, 0);
    }

    /**
     * Returns a copy of this {@code LocalDateTime} with the time values altered.
     * <p>
     * This method will return a new instance with the same date fields,
     * but altered time fields.
     * <p>
     * This instance is immutable and unaffected by this method call.
     *
     * @param hour  the hour-of-day to set in the result, from 0 to 23
     * @param minute  the minute-of-hour to set in the result, from 0 to 59
     * @param second  the second-of-minute to set in the result, from 0 to 59
     * @param nanoOfSecond  the nano-of-second to set in the result, from 0 to 999,999,999
     * @return a {@code LocalDateTime} based on this date-time with the requested time, not null
     * @throws DateTimeException if any field value is invalid
     */
    public LocalDateTime withTime(int hour, int minute, int second, int nanoOfSecond) {
        if (hour == getHour() && minute == getMinute() &&
                second == getSecond() && nanoOfSecond == getNano()) {
            return this;
        }
        LocalTime newTime = LocalTime.of(hour, minute, second, nanoOfSecond);
        return with(date, newTime);
    }

    //-----------------------------------------------------------------------
    /**
     * Returns a copy of this date-time with the specified period added.
     * <p>
     * This method returns a new date-time based on this time with the specified period added.
     * The adjuster is typically {@link Period} but may be any other type implementing
     * the {@link javax.time.calendrical.DateTime.PlusAdjuster} interface.
     * The calculation is delegated to the specified adjuster, which typically calls
     * back to {@link #plus(long, PeriodUnit)}.
     * <p>
     * This instance is immutable and unaffected by this method call.
     *
     * @param adjuster  the adjuster to use, not null
     * @return a {@code LocalDateTime} based on this date-time with the addition made, not null
     * @throws DateTimeException if the addition cannot be made
     * @throws ArithmeticException if numeric overflow occurs
     */
    @Override
    public LocalDateTime plus(PlusAdjuster adjuster) {
        return (LocalDateTime) adjuster.doPlusAdjustment(this);
    }

    /**
     * Returns a copy of this date-time with the specified period added.
     * <p>
     * This method returns a new date-time based on this date-time with the specified period added.
     * This can be used to add any period that is defined by a unit, for example to add years, months or days.
     * The unit is responsible for the details of the calculation, including the resolution
     * of any edge cases in the calculation.
     * <p>
     * This instance is immutable and unaffected by this method call.
     *
     * @param amountToAdd  the amount of the unit to add to the result, may be negative
     * @param unit  the unit of the period to add, not null
     * @return a {@code LocalDateTime} based on this date-time with the specified period added, not null
     * @throws DateTimeException if the unit cannot be added to this type
     */
    @Override
    public LocalDateTime plus(long amountToAdd, PeriodUnit unit) {
        if (unit instanceof ChronoUnit) {
            ChronoUnit f = (ChronoUnit) unit;
            switch (f) {
                case NANOS: return plusNanos(amountToAdd);
                case MICROS: return plusDays(amountToAdd / MICROS_PER_DAY).plusNanos((amountToAdd % MICROS_PER_DAY) * 1000);
                case MILLIS: return plusDays(amountToAdd / MILLIS_PER_DAY).plusNanos((amountToAdd % MILLIS_PER_DAY) * 1000_000);
                case SECONDS: return plusSeconds(amountToAdd);
                case MINUTES: return plusMinutes(amountToAdd);
                case HOURS: return plusHours(amountToAdd);
                case HALF_DAYS: return plusDays(amountToAdd / 256).plusHours((amountToAdd % 256) * 12);  // no overflow (256 is multiple of 2)
            }
            return with(date.plus(amountToAdd, unit), time);
        }
        return unit.doPlus(this, amountToAdd);
    }

    //-----------------------------------------------------------------------
    /**
     * Returns a copy of this {@code LocalDateTime} with the specified period in years added.
     * <p>
     * This method adds the specified amount to the years field in three steps:
     * <ol>
     * <li>Add the input years to the year field</li>
     * <li>Check if the resulting date would be invalid</li>
     * <li>Adjust the day-of-month to the last valid day if necessary</li>
     * </ol>
     * <p>
     * For example, 2008-02-29 (leap year) plus one year would result in the
     * invalid date 2009-02-29 (standard year). Instead of returning an invalid
     * result, the last valid day of the month, 2009-02-28, is selected instead.
     * <p>
     * This instance is immutable and unaffected by this method call.
     *
     * @param years  the years to add, may be negative
     * @return a {@code LocalDateTime} based on this date-time with the years added, not null
     * @throws DateTimeException if the result exceeds the supported date range
     */
    public LocalDateTime plusYears(long years) {
        LocalDate newDate = date.plusYears(years);
        return with(newDate, time);
    }

    /**
     * Returns a copy of this {@code LocalDateTime} with the specified period in months added.
     * <p>
     * This method adds the specified amount to the months field in three steps:
     * <ol>
     * <li>Add the input months to the month-of-year field</li>
     * <li>Check if the resulting date would be invalid</li>
     * <li>Adjust the day-of-month to the last valid day if necessary</li>
     * </ol>
     * <p>
     * For example, 2007-03-31 plus one month would result in the invalid date
     * 2007-04-31. Instead of returning an invalid result, the last valid day
     * of the month, 2007-04-30, is selected instead.
     * <p>
     * This instance is immutable and unaffected by this method call.
     *
     * @param months  the months to add, may be negative
     * @return a {@code LocalDateTime} based on this date-time with the months added, not null
     * @throws DateTimeException if the result exceeds the supported date range
     */
    public LocalDateTime plusMonths(long months) {
        LocalDate newDate = date.plusMonths(months);
        return with(newDate, time);
    }

    /**
     * Returns a copy of this {@code LocalDateTime} with the specified period in weeks added.
     * <p>
     * This method adds the specified amount in weeks to the days field incrementing
     * the month and year fields as necessary to ensure the result remains valid.
     * The result is only invalid if the maximum/minimum year is exceeded.
     * <p>
     * For example, 2008-12-31 plus one week would result in 2009-01-07.
     * <p>
     * This instance is immutable and unaffected by this method call.
     *
     * @param weeks  the weeks to add, may be negative
     * @return a {@code LocalDateTime} based on this date-time with the weeks added, not null
     * @throws DateTimeException if the result exceeds the supported date range
     */
    public LocalDateTime plusWeeks(long weeks) {
        LocalDate newDate = date.plusWeeks(weeks);
        return with(newDate, time);
    }

    /**
     * Returns a copy of this {@code LocalDateTime} with the specified period in days added.
     * <p>
     * This method adds the specified amount to the days field incrementing the
     * month and year fields as necessary to ensure the result remains valid.
     * The result is only invalid if the maximum/minimum year is exceeded.
     * <p>
     * For example, 2008-12-31 plus one day would result in 2009-01-01.
     * <p>
     * This instance is immutable and unaffected by this method call.
     *
     * @param days  the days to add, may be negative
     * @return a {@code LocalDateTime} based on this date-time with the days added, not null
     * @throws DateTimeException if the result exceeds the supported date range
     */
    public LocalDateTime plusDays(long days) {
        LocalDate newDate = date.plusDays(days);
        return with(newDate, time);
    }

    //-----------------------------------------------------------------------
    /**
     * Returns a copy of this {@code LocalDateTime} with the specified period in hours added.
     * <p>
     * This instance is immutable and unaffected by this method call.
     *
     * @param hours  the hours to add, may be negative
     * @return a {@code LocalDateTime} based on this date-time with the hours added, not null
     * @throws DateTimeException if the result exceeds the supported date range
     */
    public LocalDateTime plusHours(long hours) {
        return plusWithOverflow(date, hours, 0, 0, 0, 1);
    }

    /**
     * Returns a copy of this {@code LocalDateTime} with the specified period in minutes added.
     * <p>
     * This instance is immutable and unaffected by this method call.
     *
     * @param minutes  the minutes to add, may be negative
     * @return a {@code LocalDateTime} based on this date-time with the minutes added, not null
     * @throws DateTimeException if the result exceeds the supported date range
     */
    public LocalDateTime plusMinutes(long minutes) {
        return plusWithOverflow(date, 0, minutes, 0, 0, 1);
    }

    /**
     * Returns a copy of this {@code LocalDateTime} with the specified period in seconds added.
     * <p>
     * This instance is immutable and unaffected by this method call.
     *
     * @param seconds  the seconds to add, may be negative
     * @return a {@code LocalDateTime} based on this date-time with the seconds added, not null
     * @throws DateTimeException if the result exceeds the supported date range
     */
    public LocalDateTime plusSeconds(long seconds) {
        return plusWithOverflow(date, 0, 0, seconds, 0, 1);
    }

    /**
     * Returns a copy of this {@code LocalDateTime} with the specified period in nanoseconds added.
     * <p>
     * This instance is immutable and unaffected by this method call.
     *
     * @param nanos  the nanos to add, may be negative
     * @return a {@code LocalDateTime} based on this date-time with the nanoseconds added, not null
     * @throws DateTimeException if the result exceeds the supported date range
     */
    public LocalDateTime plusNanos(long nanos) {
        return plusWithOverflow(date, 0, 0, 0, nanos, 1);
    }

    //-----------------------------------------------------------------------
    /**
     * Returns a copy of this date-time with the specified period subtracted.
     * <p>
     * This method returns a new date-time based on this time with the specified period subtracted.
     * The adjuster is typically {@link Period} but may be any other type implementing
     * the {@link javax.time.calendrical.DateTime.MinusAdjuster} interface.
     * The calculation is delegated to the specified adjuster, which typically calls
     * back to {@link #minus(long, PeriodUnit)}.
     * <p>
     * This instance is immutable and unaffected by this method call.
     *
     * @param adjuster  the adjuster to use, not null
     * @return a {@code LocalDateTime} based on this date-time with the subtraction made, not null
     * @throws DateTimeException if the subtraction cannot be made
     * @throws ArithmeticException if numeric overflow occurs
     */
    @Override
    public LocalDateTime minus(MinusAdjuster adjuster) {
        return (LocalDateTime) adjuster.doMinusAdjustment(this);
    }

    /**
     * Returns a copy of this date-time with the specified period subtracted.
     * <p>
     * This method returns a new date-time based on this date-time with the specified period subtracted.
     * This can be used to subtract any period that is defined by a unit, for example to subtract years, months or days.
     * The unit is responsible for the details of the calculation, including the resolution
     * of any edge cases in the calculation.
     * <p>
     * This instance is immutable and unaffected by this method call.
     *
     * @param amountToSubtract  the amount of the unit to subtract from the result, may be negative
     * @param unit  the unit of the period to subtract, not null
     * @return a {@code LocalDateTime} based on this date-time with the specified period subtracted, not null
     * @throws DateTimeException if the unit cannot be added to this type
     */
    @Override
    public LocalDateTime minus(long amountToSubtract, PeriodUnit unit) {
        return (amountToSubtract == Long.MIN_VALUE ? plus(Long.MAX_VALUE, unit).plus(1, unit) : plus(-amountToSubtract, unit));
    }

    //-----------------------------------------------------------------------
    /**
     * Returns a copy of this {@code LocalDateTime} with the specified period in years subtracted.
     * <p>
     * This method subtracts the specified amount from the years field in three steps:
     * <ol>
     * <li>Subtract the input years from the year field</li>
     * <li>Check if the resulting date would be invalid</li>
     * <li>Adjust the day-of-month to the last valid day if necessary</li>
     * </ol>
     * <p>
     * For example, 2008-02-29 (leap year) minus one year would result in the
     * invalid date 2009-02-29 (standard year). Instead of returning an invalid
     * result, the last valid day of the month, 2009-02-28, is selected instead.
     * <p>
     * This instance is immutable and unaffected by this method call.
     *
     * @param years  the years to subtract, may be negative
     * @return a {@code LocalDateTime} based on this date-time with the years subtracted, not null
     * @throws DateTimeException if the result exceeds the supported date range
     */
    public LocalDateTime minusYears(long years) {
        return (years == Long.MIN_VALUE ? plusYears(Long.MAX_VALUE).plusYears(1) : plusYears(-years));
    }

    /**
     * Returns a copy of this {@code LocalDateTime} with the specified period in months subtracted.
     * <p>
     * This method subtracts the specified amount from the months field in three steps:
     * <ol>
     * <li>Subtract the input months from the month-of-year field</li>
     * <li>Check if the resulting date would be invalid</li>
     * <li>Adjust the day-of-month to the last valid day if necessary</li>
     * </ol>
     * <p>
     * For example, 2007-03-31 minus one month would result in the invalid date
     * 2007-04-31. Instead of returning an invalid result, the last valid day
     * of the month, 2007-04-30, is selected instead.
     * <p>
     * This instance is immutable and unaffected by this method call.
     *
     * @param months  the months to subtract, may be negative
     * @return a {@code LocalDateTime} based on this date-time with the months subtracted, not null
     * @throws DateTimeException if the result exceeds the supported date range
     */
    public LocalDateTime minusMonths(long months) {
        return (months == Long.MIN_VALUE ? plusMonths(Long.MAX_VALUE).plusMonths(1) : plusMonths(-months));
    }

    /**
     * Returns a copy of this {@code LocalDateTime} with the specified period in weeks subtracted.
     * <p>
     * This method subtracts the specified amount in weeks from the days field decrementing
     * the month and year fields as necessary to ensure the result remains valid.
     * The result is only invalid if the maximum/minimum year is exceeded.
     * <p>
     * For example, 2009-01-07 minus one week would result in 2008-12-31.
     * <p>
     * This instance is immutable and unaffected by this method call.
     *
     * @param weeks  the weeks to subtract, may be negative
     * @return a {@code LocalDateTime} based on this date-time with the weeks subtracted, not null
     * @throws DateTimeException if the result exceeds the supported date range
     */
    public LocalDateTime minusWeeks(long weeks) {
        return (weeks == Long.MIN_VALUE ? plusWeeks(Long.MAX_VALUE).plusWeeks(1) : plusWeeks(-weeks));
    }

    /**
     * Returns a copy of this {@code LocalDateTime} with the specified period in days subtracted.
     * <p>
     * This method subtracts the specified amount from the days field incrementing the
     * month and year fields as necessary to ensure the result remains valid.
     * The result is only invalid if the maximum/minimum year is exceeded.
     * <p>
     * For example, 2009-01-01 minus one day would result in 2008-12-31.
     * <p>
     * This instance is immutable and unaffected by this method call.
     *
     * @param days  the days to subtract, may be negative
     * @return a {@code LocalDateTime} based on this date-time with the days subtracted, not null
     * @throws DateTimeException if the result exceeds the supported date range
     */
    public LocalDateTime minusDays(long days) {
        return (days == Long.MIN_VALUE ? plusDays(Long.MAX_VALUE).plusDays(1) : plusDays(-days));
    }

    //-----------------------------------------------------------------------
    /**
     * Returns a copy of this {@code LocalDateTime} with the specified period in hours subtracted.
     * <p>
     * This instance is immutable and unaffected by this method call.
     *
     * @param hours  the hours to subtract, may be negative
     * @return a {@code LocalDateTime} based on this date-time with the hours subtracted, not null
     * @throws DateTimeException if the result exceeds the supported date range
     */
    public LocalDateTime minusHours(long hours) {
        return plusWithOverflow(date, hours, 0, 0, 0, -1);
   }

    /**
     * Returns a copy of this {@code LocalDateTime} with the specified period in minutes subtracted.
     * <p>
     * This instance is immutable and unaffected by this method call.
     *
     * @param minutes  the minutes to subtract, may be negative
     * @return a {@code LocalDateTime} based on this date-time with the minutes subtracted, not null
     * @throws DateTimeException if the result exceeds the supported date range
     */
    public LocalDateTime minusMinutes(long minutes) {
        return plusWithOverflow(date, 0, minutes, 0, 0, -1);
    }

    /**
     * Returns a copy of this {@code LocalDateTime} with the specified period in seconds subtracted.
     * <p>
     * This instance is immutable and unaffected by this method call.
     *
     * @param seconds  the seconds to subtract, may be negative
     * @return a {@code LocalDateTime} based on this date-time with the seconds subtracted, not null
     * @throws DateTimeException if the result exceeds the supported date range
     */
    public LocalDateTime minusSeconds(long seconds) {
        return plusWithOverflow(date, 0, 0, seconds, 0, -1);
    }

    /**
     * Returns a copy of this {@code LocalDateTime} with the specified period in nanoseconds subtracted.
     * <p>
     * This instance is immutable and unaffected by this method call.
     *
     * @param nanos  the nanos to subtract, may be negative
     * @return a {@code LocalDateTime} based on this date-time with the nanoseconds subtracted, not null
     * @throws DateTimeException if the result exceeds the supported date range
     */
    public LocalDateTime minusNanos(long nanos) {
        return plusWithOverflow(date, 0, 0, 0, nanos, -1);
    }

    //-----------------------------------------------------------------------
    /**
     * Returns a copy of this {@code LocalDateTime} with the specified period added.
     * <p>
     * This instance is immutable and unaffected by this method call.
     *
     * @param newDate  the new date to base the calculation on, not null
     * @param hours  the hours to add, may be negative
     * @param minutes the minutes to add, may be negative
     * @param seconds the seconds to add, may be negative
     * @param nanos the nanos to add, may be negative
     * @param sign  the sign to determine add or subtract
     * @return the combined result, not null
     */
    private LocalDateTime plusWithOverflow(LocalDate newDate, long hours, long minutes, long seconds, long nanos, int sign) {
        // 9223372036854775808 long, 2147483648 int
        if ((hours | minutes | seconds | nanos) == 0) {
            return with(newDate, time);
        }
        long totDays = nanos / NANOS_PER_DAY +             //   max/24*60*60*1B
                seconds / SECONDS_PER_DAY +                //   max/24*60*60
                minutes / MINUTES_PER_DAY +                //   max/24*60
                hours / HOURS_PER_DAY;                     //   max/24
        totDays *= sign;                                   // total max*0.4237...
        long totNanos = nanos % NANOS_PER_DAY +                    //   max  86400000000000
                (seconds % SECONDS_PER_DAY) * NANOS_PER_SECOND +   //   max  86400000000000
                (minutes % MINUTES_PER_DAY) * NANOS_PER_MINUTE +   //   max  86400000000000
                (hours % HOURS_PER_DAY) * NANOS_PER_HOUR;          //   max  86400000000000
        long curNoD = time.toNanoOfDay();                       //   max  86400000000000
        totNanos = totNanos * sign + curNoD;                    // total 432000000000000
        totDays += Jdk8Methods.floorDiv(totNanos, NANOS_PER_DAY);
        long newNoD = Jdk8Methods.floorMod(totNanos, NANOS_PER_DAY);
        LocalTime newTime = (newNoD == curNoD ? time : LocalTime.ofNanoOfDay(newNoD));
        return with(newDate.plusDays(totDays), newTime);
    }

    //-----------------------------------------------------------------------
    /**
     * Returns a zoned date-time formed from this date-time and the specified time-zone.
     * <p>
     * This creates a zoned date-time matching the input date-time as closely as possible.
     * Time-zone rules, such as daylight savings, mean that not every local date-time
     * is valid for the specified zone, thus the local date-time may be adjusted.
     * <p>
     * The local date-time is resolved to a single instant on the time-line.
     * This is achieved by finding a valid offset for the local date-time.
     * If the {@code ZoneId} is a {@link ZoneOffset} then that offset is used, however if
     * it is a {@link ZoneRegion} where the offset can vary, an offset must be calculated.
     *<p>
     * In most cases, there is only one valid offset for a local date-time.
     * In the case of an overlap, there are two valid offsets, and the earlier one is used,
     * typically corresponding to "summer".
     * In the case of a gap, the earlier offset is used to calculate the instant.
     * The instant is then used to find the valid offset, adjusting the local date-time.
     * The result will typically be a local date-time that is one hour later, or however
     * long the gap is, using the later offset typically corresponding to "summer".
     * <p>
     * To obtain the later offset during an overlap, call
     * {@link ZonedDateTime#withLaterOffsetAtOverlap()} on the result of this method.
     * <p>
     * This instance is immutable and unaffected by this method call.
     *
     * @param zone  the time-zone to use, not null
     * @return the zoned date-time formed from this date-time, not null
     */
    @Override
    public ZonedDateTime atZone(ZoneId zone) {
        return ZonedDateTime.of(this, zone);
    }

    //-------------------------------------------------------------------------
    /**
     * Converts this date-time to an {@code Instant}.
     * <p>
     * This converts the date-time to an {@code Instant} using the specified
     * offset from UTC/Greenwich.
     *
     * @param offset  the offset to use for the conversion, not null
     * @return the instant equivalent to this local date-time with the specified offset, not null
     */
    public Instant toInstant(ZoneOffset offset) {
        return Instant.ofEpochSecond(toEpochSecond(offset), getNano());
    }

<<<<<<< HEAD
    /**
     * Converts this date-time to the number of seconds from the epoch of 1970-01-01T00:00:00Z.
     * <p>
     * This allows this date-time to be converted to a value of the
     * {@link ChronoField#INSTANT_SECONDS epoch-seconds} field. This is primarily
     * intended for low-level conversions rather than general application usage.
     *
     * @param offset  the offset to use for the conversion, not null
     * @return the number of seconds from the epoch of 1970-01-01T00:00:00Z
     */
    public long toEpochSecond(ZoneOffset offset) {
        Objects.requireNonNull(offset, "offset");
        long epochDay = date.toEpochDay();
        long secs = epochDay * SECONDS_PER_DAY + time.toSecondOfDay();
        secs -= offset.getTotalSeconds();
        return secs;
    }

=======
>>>>>>> 9d9d84d5
    //-----------------------------------------------------------------------
    @Override
    public long periodUntil(DateTime endDateTime, PeriodUnit unit) {
        if (endDateTime instanceof LocalDateTime == false) {
            throw new DateTimeException("Unable to calculate period between objects of two different types");
        }
        LocalDateTime end = (LocalDateTime) endDateTime;
        if (unit instanceof ChronoUnit) {
            ChronoUnit f = (ChronoUnit) unit;
            if (f.isTimeUnit()) {
                long amount = date.daysUntil(end.date);
                switch (f) {
                    case NANOS: amount = Jdk8Methods.safeMultiply(amount, NANOS_PER_DAY); break;
                    case MICROS: amount = Jdk8Methods.safeMultiply(amount, MICROS_PER_DAY); break;
                    case MILLIS: amount = Jdk8Methods.safeMultiply(amount, MILLIS_PER_DAY); break;
                    case SECONDS: amount = Jdk8Methods.safeMultiply(amount, SECONDS_PER_DAY); break;
                    case MINUTES: amount = Jdk8Methods.safeMultiply(amount, MINUTES_PER_DAY); break;
                    case HOURS: amount = Jdk8Methods.safeMultiply(amount, HOURS_PER_DAY); break;
                    case HALF_DAYS: amount = Jdk8Methods.safeMultiply(amount, 2); break;
                }
                return Jdk8Methods.safeAdd(amount, time.periodUntil(end.time, unit));
            }
            LocalDate endDate = end.date;
            if (end.time.isBefore(time)) {
                endDate = endDate.minusDays(1);
            }
            return date.periodUntil(end.date, unit);
        }
        return unit.between(this, endDateTime).getAmount();
    }

    //-----------------------------------------------------------------------
    /**
     * Compares this date-time to another date-time.
     * <p>
     * The comparison is primarily based on the date-time, from earliest to latest.
     * It is "consistent with equals", as defined by {@link Comparable}.
     * <p>
     * If all the date-times being compared are instances of {@code LocalDateTime},
     * then the comparison will be entirely based on the date-time.
     * If some dates being compared are in different chronologies, then the
     * chronology is also considered, see {@link ChronoLocalDateTime#compareTo}.
     *
     * @param other  the other date-time to compare to, not null
     * @return the comparator value, negative if less, positive if greater
     */
    @Override  // override for Javadoc and performance
    public int compareTo(ChronoLocalDateTime<?> other) {
        if (other instanceof LocalDateTime) {
            return compareTo0((LocalDateTime) other);
        }
        return super.compareTo(other);
    }

    private int compareTo0(LocalDateTime other) {
        int cmp = date.compareTo0(other.getDate());
        if (cmp == 0) {
            cmp = time.compareTo(other.getTime());
        }
        return cmp;
    }

    /**
     * Checks if this date-time is after the specified date-time ignoring the chronology.
     * <p>
     * This method differs from the comparison in {@link #compareTo} in that it
     * only compares the underlying date-time and not the chronology.
     * This allows dates in different calendar systems to be compared based
     * on the time-line position.
     *
     * @param other  the other date-time to compare to, not null
     * @return true if this is after the specified date-time
     */
    @Override  // override for Javadoc and performance
    public boolean isAfter(ChronoLocalDateTime<?> other) {
        if (other instanceof LocalDateTime) {
            return compareTo0((LocalDateTime) other) > 0;
        }
        return super.isAfter(other);
    }

    /**
     * Checks if this date-time is before the specified date-time ignoring the chronology.
     * <p>
     * This method differs from the comparison in {@link #compareTo} in that it
     * only compares the underlying date-time and not the chronology.
     * This allows dates in different calendar systems to be compared based
     * on the time-line position.
     *
     * @param other  the other date-time to compare to, not null
     * @return true if this is before the specified date-time
     */
    @Override  // override for Javadoc and performance
    public boolean isBefore(ChronoLocalDateTime<?> other) {
        if (other instanceof LocalDateTime) {
            return compareTo0((LocalDateTime) other) < 0;
        }
        return super.isBefore(other);
    }

    //-----------------------------------------------------------------------
    /**
     * Checks if this date-time is equal to another date-time.
     * <p>
     * Compares this {@code LocalDateTime} with another ensuring that the date-time is the same.
     * Only objects of type {@code LocalDateTime} are compared, other types return false.
     *
     * @param obj  the object to check, null returns false
     * @return true if this is equal to the other date-time
     */
    @Override
    public boolean equals(Object obj) {
        if (this == obj) {
            return true;
        }
        if (obj instanceof LocalDateTime) {
            LocalDateTime other = (LocalDateTime) obj;
            return date.equals(other.date) && time.equals(other.time);
        }
        return false;
    }

    /**
     * A hash code for this date-time.
     *
     * @return a suitable hash code
     */
    @Override
    public int hashCode() {
        return date.hashCode() ^ time.hashCode();
    }

    //-----------------------------------------------------------------------
    /**
     * Outputs this date-time as a {@code String}, such as {@code 2007-12-03T10:15:30}.
     * <p>
     * The output will be one of the following ISO-8601 formats:
     * <p><ul>
     * <li>{@code yyyy-MM-dd'T'HH:mm}</li>
     * <li>{@code yyyy-MM-dd'T'HH:mm:ss}</li>
     * <li>{@code yyyy-MM-dd'T'HH:mm:ssfnnn}</li>
     * <li>{@code yyyy-MM-dd'T'HH:mm:ssfnnnnnn}</li>
     * <li>{@code yyyy-MM-dd'T'HH:mm:ssfnnnnnnnnn}</li>
     * </ul><p>
     * The format used will be the shortest that outputs the full value of
     * the time where the omitted parts are implied to be zero.
     *
     * @return a string representation of this date-time, not null
     */
    @Override
    public String toString() {
        return date.toString() + 'T' + time.toString();
    }

    //-----------------------------------------------------------------------
    /**
     * Writes the object using a
     * <a href="../../serialized-form.html#javax.time.Ser">dedicated serialized form</a>.
     * <pre>
     *  out.writeByte(4);  // identifies this as a LocalDateTime
     *  out.writeInt(year);
     *  out.writeByte(month);
     *  out.writeByte(day);
     *  out.writeByte(hour);
     *  out.writeByte(minute);
     *  out.writeByte(second);
     *  out.writeInt(nano);
     * </pre>
     *
     * @return the instance of {@code Ser}, not null
     */
    private Object writeReplace() {
        return new Ser(Ser.LOCAL_DATE_TIME_TYPE, this);
    }

    void writeExternal(DataOutput out) throws IOException {
        date.writeExternal(out);
        time.writeExternal(out);
    }

    static LocalDateTime readExternal(DataInput in) throws IOException {
        LocalDate date = LocalDate.readExternal(in);
        LocalTime time = LocalTime.readExternal(in);
        return LocalDateTime.of(date, time);
    }

}<|MERGE_RESOLUTION|>--- conflicted
+++ resolved
@@ -1348,41 +1348,6 @@
         return ZonedDateTime.of(this, zone);
     }
 
-    //-------------------------------------------------------------------------
-    /**
-     * Converts this date-time to an {@code Instant}.
-     * <p>
-     * This converts the date-time to an {@code Instant} using the specified
-     * offset from UTC/Greenwich.
-     *
-     * @param offset  the offset to use for the conversion, not null
-     * @return the instant equivalent to this local date-time with the specified offset, not null
-     */
-    public Instant toInstant(ZoneOffset offset) {
-        return Instant.ofEpochSecond(toEpochSecond(offset), getNano());
-    }
-
-<<<<<<< HEAD
-    /**
-     * Converts this date-time to the number of seconds from the epoch of 1970-01-01T00:00:00Z.
-     * <p>
-     * This allows this date-time to be converted to a value of the
-     * {@link ChronoField#INSTANT_SECONDS epoch-seconds} field. This is primarily
-     * intended for low-level conversions rather than general application usage.
-     *
-     * @param offset  the offset to use for the conversion, not null
-     * @return the number of seconds from the epoch of 1970-01-01T00:00:00Z
-     */
-    public long toEpochSecond(ZoneOffset offset) {
-        Objects.requireNonNull(offset, "offset");
-        long epochDay = date.toEpochDay();
-        long secs = epochDay * SECONDS_PER_DAY + time.toSecondOfDay();
-        secs -= offset.getTotalSeconds();
-        return secs;
-    }
-
-=======
->>>>>>> 9d9d84d5
     //-----------------------------------------------------------------------
     @Override
     public long periodUntil(DateTime endDateTime, PeriodUnit unit) {
