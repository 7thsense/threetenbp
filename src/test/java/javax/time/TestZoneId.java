--- conflicted
+++ resolved
@@ -281,8 +281,9 @@
     @DataProvider(name="String_Fixed")
     Object[][] data_of_string_Fixed() {
         return new Object[][] {
-<<<<<<< HEAD
             {"Z", "Z"},
+            {"+0", "Z"},
+            {"+5", "+05:00"},
             {"+01", "+01:00"},
             {"+0100", "+01:00"},{"+01:00", "+01:00"},
             {"+010000", "+01:00"},{"+01:00:00", "+01:00"},
@@ -290,23 +291,9 @@
             {"+1234", "+12:34"},{"+12:34", "+12:34"},
             {"+123456", "+12:34:56"},{"+12:34:56", "+12:34:56"},
             {"-02", "-02:00"},
+            {"-5", "-05:00"},
             {"-0200", "-02:00"},{"-02:00", "-02:00"},
             {"-020000", "-02:00"},{"-02:00:00", "-02:00"},
-=======
-            {"Z", "UTC:Z"},
-            {"+0", "UTC:Z"},
-            {"+5", "UTC:+05:00"},
-            {"+01", "UTC:+01:00"},
-            {"+0100", "UTC:+01:00"},{"+01:00", "UTC:+01:00"},
-            {"+010000", "UTC:+01:00"},{"+01:00:00", "UTC:+01:00"},
-            {"+12", "UTC:+12:00"},
-            {"+1234", "UTC:+12:34"},{"+12:34", "UTC:+12:34"},
-            {"+123456", "UTC:+12:34:56"},{"+12:34:56", "UTC:+12:34:56"},
-            {"-02", "UTC:-02:00"},
-            {"-5", "UTC:-05:00"},
-            {"-0200", "UTC:-02:00"},{"-02:00", "UTC:-02:00"},
-            {"-020000", "UTC:-02:00"},{"-02:00:00", "UTC:-02:00"},
->>>>>>> 64c95ad4
         };
     }
 
@@ -368,16 +355,7 @@
         ZoneId.of("UTC" + id);
     }
 
-<<<<<<< HEAD
     @Test(dataProvider="String_UTC_Invalid", expectedExceptions=TimeZoneException.class)
-    public void test_of_string_UTCp0_invalid(String id) {
-        ZoneId.of("UTC+0");
-    }
-
-    @Test(dataProvider="String_UTC_Invalid", expectedExceptions=TimeZoneException.class)
-=======
-    @Test(dataProvider="String_UTC_Invalid", expectedExceptions=DateTimeException.class)
->>>>>>> 64c95ad4
     public void test_of_string_GMT_invalid(String id) {
         ZoneId.of("GMT" + id);
     }
@@ -412,15 +390,8 @@
     //-----------------------------------------------------------------------
     public void test_of_string_GMT0() {
         ZoneId test = ZoneId.of("GMT0");
-<<<<<<< HEAD
         assertEquals(test.getId(), "Z");
-        assertEquals(test.getRules().isFixedOffset(), false);
-=======
-        assertEquals(test.getId(), "UTC:Z");
-        assertEquals(test.getGroupId(), "UTC");
-        assertEquals(test.getRegionId(), "Z");
         assertEquals(test.getRules().isFixedOffset(), true);
->>>>>>> 64c95ad4
     }
 
     //-----------------------------------------------------------------------
