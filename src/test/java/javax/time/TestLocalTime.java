--- conflicted
+++ resolved
@@ -2125,31 +2125,6 @@
     }
 
     //-----------------------------------------------------------------------
-<<<<<<< HEAD
-    // matches()
-    //-----------------------------------------------------------------------
-    @Test(groups={"tck"})
-    public void test_matches() {
-        assertTrue(TEST_12_30_40_987654321.matches(new CalendricalMatcher() {
-            public boolean matchesCalendrical(Calendrical calendrical) {
-                return true;
-            }
-        }));
-        assertFalse(TEST_12_30_40_987654321.matches(new CalendricalMatcher() {
-            public boolean matchesCalendrical(Calendrical calendrical) {
-                return false;
-            }
-        }));
-    }
-
-    @Test(expectedExceptions=NullPointerException.class, groups={"tck"})
-    public void test_matches_null() {
-        TEST_12_30_40_987654321.matches(null);
-    }
-
-    //-----------------------------------------------------------------------
-=======
->>>>>>> ba4b0902
     // atOffset()
     //-----------------------------------------------------------------------
     @Test(groups={"tck"})
@@ -2440,36 +2415,6 @@
     }
 
     //-----------------------------------------------------------------------
-<<<<<<< HEAD
-    // matchesCalendrical() - parameter is larger calendrical
-    //-----------------------------------------------------------------------
-    @Test(groups={"tck"})
-    public void test_matchesCalendrical_true_date() {
-        LocalTime test = TEST_12_30_40_987654321;
-        OffsetTime cal = TEST_12_30_40_987654321.atOffset(ZoneOffset.UTC);
-        assertEquals(test.matchesCalendrical(cal), true);
-    }
-
-    @Test(groups={"tck"})
-    public void test_matchesCalendrical_false_date() {
-        LocalTime test = TEST_12_30_40_987654321;
-        OffsetTime cal = TEST_12_30_40_987654321.plusHours(1).atOffset(ZoneOffset.UTC);
-        assertEquals(test.matchesCalendrical(cal), false);
-    }
-
-    @Test(groups={"tck"})
-    public void test_matchesCalendrical_itself_true() {
-        assertEquals(TEST_12_30_40_987654321.matchesCalendrical(TEST_12_30_40_987654321), true);
-    }
-
-    @Test(expectedExceptions=NullPointerException.class, groups={"tck"})
-    public void test_matchesCalendrical_null() {
-        TEST_12_30_40_987654321.matchesCalendrical(null);
-    }
-
-    //-----------------------------------------------------------------------
-=======
->>>>>>> ba4b0902
     // adjustTime()
     //-----------------------------------------------------------------------
     @Test(dataProvider="sampleTimes", groups={"tck"})
