/*
 * Copyright (c) 2012, Stephen Colebourne & Michael Nascimento Santos
 *
 * All rights reserved.
 *
 * Redistribution and use in source and binary forms, with or without
 * modification, are permitted provided that the following conditions are met:
 *
 *  * Redistributions of source code must retain the above copyright notice,
 *    this list of conditions and the following disclaimer.
 *
 *  * Redistributions in binary form must reproduce the above copyright notice,
 *    this list of conditions and the following disclaimer in the documentation
 *    and/or other materials provided with the distribution.
 *
 *  * Neither the name of JSR-310 nor the names of its contributors
 *    may be used to endorse or promote products derived from this software
 *    without specific prior written permission.
 *
 * THIS SOFTWARE IS PROVIDED BY THE COPYRIGHT HOLDERS AND CONTRIBUTORS
 * "AS IS" AND ANY EXPRESS OR IMPLIED WARRANTIES, INCLUDING, BUT NOT
 * LIMITED TO, THE IMPLIED WARRANTIES OF MERCHANTABILITY AND FITNESS FOR
 * A PARTICULAR PURPOSE ARE DISCLAIMED. IN NO EVENT SHALL THE COPYRIGHT OWNER OR
 * CONTRIBUTORS BE LIABLE FOR ANY DIRECT, INDIRECT, INCIDENTAL, SPECIAL,
 * EXEMPLARY, OR CONSEQUENTIAL DAMAGES (INCLUDING, BUT NOT LIMITED TO,
 * PROCUREMENT OF SUBSTITUTE GOODS OR SERVICES; LOSS OF USE, DATA, OR
 * PROFITS; OR BUSINESS INTERRUPTION) HOWEVER CAUSED AND ON ANY THEORY OF
 * LIABILITY, WHETHER IN CONTRACT, STRICT LIABILITY, OR TORT (INCLUDING
 * NEGLIGENCE OR OTHERWISE) ARISING IN ANY WAY OUT OF THE USE OF THIS
 * SOFTWARE, EVEN IF ADVISED OF THE POSSIBILITY OF SUCH DAMAGE.
 */
package javax.time;

import static javax.time.calendrical.LocalDateTimeField.DAY_OF_MONTH;
import static javax.time.calendrical.LocalDateTimeField.DAY_OF_WEEK;
import static javax.time.calendrical.LocalDateTimeField.EPOCH_DAY;

import java.io.PrintStream;
import java.util.Set;

import javax.time.calendrical.JulianDayField;
import javax.time.calendrical.LocalDateTimeField;
import javax.time.calendrical.LocalPeriodUnit;
import javax.time.chrono.Chrono;
import javax.time.chrono.ChronoLocalDate;
import javax.time.chrono.HijrahChrono;
import javax.time.chrono.ISOChrono;
import javax.time.chrono.JapaneseChrono;
import javax.time.chrono.MinguoChrono;
import javax.time.chrono.ThaiBuddhistChrono;

/**
 * Usability class for package.
 */
public final class UsabilityChrono {

    public static void main(String[] args) {
        System.out.println("------");
        newPackagePluggable();
        System.out.println("------");
        epochDays();
        System.out.println("------");
        printMinguoCal();
        System.out.println("------");
        example1();
    }

    private UsabilityChrono() {
    }

    static {
        Chrono<?> c = JapaneseChrono.INSTANCE;
        c = MinguoChrono.INSTANCE;
        c = ThaiBuddhistChrono.INSTANCE;
        c = JapaneseChrono.INSTANCE;
        c = MinguoChrono.INSTANCE;
        c = HijrahChrono.INSTANCE;
        c = ISOChrono.INSTANCE;
        c.toString();
    }

    private static void newPackagePluggable() {
        Chrono<?> chrono = MinguoChrono.INSTANCE;

        ChronoLocalDate<?> date = chrono.dateNow();
        System.out.printf("now: %s%n", date);

        date = date.with(DAY_OF_MONTH, 1);
        System.out.printf("first of month: %s%n", date);

<<<<<<< HEAD
        int month = (int)date.get(LocalDateTimeField.MONTH_OF_YEAR);
=======
        int month = (int) date.get(LocalDateTimeField.MONTH_OF_YEAR);
>>>>>>> 39cb05ae
        date = date.with(DAY_OF_WEEK, 1);
        System.out.printf("start of first week: %s%n", date);

        while (date.get(LocalDateTimeField.MONTH_OF_YEAR) <= month) {
            String row = "";
            for (int i = 0; i < 7; i++) {
                row += date.get(LocalDateTimeField.DAY_OF_MONTH) + " ";
                date = date.plus(1, LocalPeriodUnit.DAYS);
            }
            System.out.println(row);
        }
    }

    private static void epochDays() {
        output(LocalDate.now());
        output(LocalDate.of(1945, 11, 12));
        output(LocalDate.of(-4713, 11, 24));
        output(LocalDate.of(1858, 11, 17));
        output(LocalDate.of(1970, 1, 1));
        output(LocalDate.of(1, 1, 1));
    }

    protected static void output(LocalDate date) {
        System.out.println(date);
        System.out.println("EPOCH_DAY " + date.getLong(EPOCH_DAY));
        System.out.println("JDN " + date.getLong(JulianDayField.JULIAN_DAY));
        System.out.println("MJD " + date.getLong(JulianDayField.MODIFIED_JULIAN_DAY));
        System.out.println("RD  " + date.getLong(JulianDayField.RATA_DIE));
        System.out.println();
    }


    /**
     * Example code used in the ChronoDate and package.html of javax.microedition.chrono.
     */
    static void example1() {
        System.out.printf("Available Calendars%n");

        // Print the Minguo date
        ChronoLocalDate<MinguoChrono> now1 = MinguoChrono.INSTANCE.dateNow();
        int day = now1.get(LocalDateTimeField.DAY_OF_MONTH);
        int dow = now1.get(LocalDateTimeField.DAY_OF_WEEK);
        int month = now1.get(LocalDateTimeField.MONTH_OF_YEAR);
        int year = now1.get(LocalDateTimeField.YEAR);
        System.out.printf("  Today is %s %s %d-%s-%d%n", now1.getChrono().getId(),
                DayOfWeek.of(dow), year, month, day);

        // Print today's date and the last day of the year for the Minguo Calendar.
        ChronoLocalDate<MinguoChrono> first = now1
                .with(LocalDateTimeField.DAY_OF_MONTH, 1)
                .with(LocalDateTimeField.MONTH_OF_YEAR, 1);
        ChronoLocalDate<MinguoChrono> last = first
                .plus(1, LocalPeriodUnit.YEARS)
                .minus(1, LocalPeriodUnit.DAYS);
        System.out.printf("  1st of year: %s; end of year: %s%n", first, last);

        // Enumerate the list of available calendars and print today for each
        LocalDate  before = LocalDate.of(-500, 1, 1);
        Set<Chrono<?>> chronos = Chrono.getAvailableChronologies();
        for (Chrono<?> chrono : chronos) {
            ChronoLocalDate<?> date = chrono.dateNow();
            ChronoLocalDate<?> date2 = chrono.date(before);
            System.out.printf("   %20s: %22s, %22s%n", chrono.getId(), date, date2);
        }
    }

    /**
     * Prints a Minguo calendar for the current month.
     */
    private static void printMinguoCal() {
        String chronoName = "Minguo";
        Chrono<?> chrono = Chrono.of(chronoName);
        ChronoLocalDate<?> today = chrono.dateNow();
        printMonthCal(today, System.out);
    }

    /**
     * Print a month calendar with complete week rows.
     * @param date A date in some calendar
     * @param out a PrintStream
     */
    private static <C extends Chrono<C>> void printMonthCal(ChronoLocalDate<C> date, PrintStream out) {

        int lengthOfMonth = (int) date.lengthOfMonth();
        ChronoLocalDate<C> end = date.with(LocalDateTimeField.DAY_OF_MONTH, lengthOfMonth);
        end = end.plus(7 - end.get(LocalDateTimeField.DAY_OF_WEEK), LocalPeriodUnit.DAYS);
        // Back up to the beginning of the week including the 1st of the month
        ChronoLocalDate<C> start = date.with(LocalDateTimeField.DAY_OF_MONTH, 1);
        start = start.minus(start.get(LocalDateTimeField.DAY_OF_WEEK), LocalPeriodUnit.DAYS);

        out.printf("%9s Month %2d, %4d%n", date.getChrono().getId(),
                date.get(LocalDateTimeField.MONTH_OF_YEAR),
                date.get(LocalDateTimeField.YEAR));
        String[] colText = {"Mon", "Tue", "Wed", "Thu", "Fri", "Sat", "Sun"};
        printMonthRow(colText, " ", out);

        String[] cell = new String[7];
        for ( ; start.compareTo(end) <= 0; start = start.plus(1, LocalPeriodUnit.DAYS)) {
            int ndx = start.get(LocalDateTimeField.DAY_OF_WEEK) - 1;
            cell[ndx] = Integer.toString((int) start.get(LocalDateTimeField.DAY_OF_MONTH));
            if (ndx == 6) {
                printMonthRow(cell, "|", out);
            }
        }
    }

    private static void printMonthRow(String[] cells, String delim, PrintStream out) {
        for (int i = 0; i < cells.length; i++) {
            out.printf("%s%3s ", delim, cells[i]);
        }
        out.println(delim);
    }

}<|MERGE_RESOLUTION|>--- conflicted
+++ resolved
@@ -88,11 +88,7 @@
         date = date.with(DAY_OF_MONTH, 1);
         System.out.printf("first of month: %s%n", date);
 
-<<<<<<< HEAD
-        int month = (int)date.get(LocalDateTimeField.MONTH_OF_YEAR);
-=======
         int month = (int) date.get(LocalDateTimeField.MONTH_OF_YEAR);
->>>>>>> 39cb05ae
         date = date.with(DAY_OF_WEEK, 1);
         System.out.printf("start of first week: %s%n", date);
 
